[package]
name = "sp-session"
version = "2.0.0-alpha.6"
authors = ["Parity Technologies <admin@parity.io>"]
edition = "2018"
license = "GPL-3.0"
homepage = "https://substrate.dev"
repository = "https://github.com/paritytech/substrate/"
description = "Primitives for sessions"

[package.metadata.docs.rs]
targets = ["x86_64-unknown-linux-gnu"]

[dependencies]
<<<<<<< HEAD
codec = { package = "parity-scale-codec", version = "1.3.0", default-features = false, features = ["derive"] }
sp-api = { version = "2.0.0-alpha.5", default-features = false, path = "../api" }
sp-core = { version = "2.0.0-alpha.5", default-features = false, path = "../core" }
sp-std = { version = "2.0.0-alpha.5", default-features = false, path = "../std" }
sp-staking = { version = "2.0.0-alpha.5", default-features = false, path = "../staking" }
sp-runtime = { version = "2.0.0-alpha.5", optional = true, path = "../runtime" }

[features]
default = [ "std" ]
std = [
	"codec/std",
	"sp-api/std",
	"sp-core/std",
	"sp-std/std",
	"sp-staking/std",
	"sp-runtime/std",
]

[package.metadata.docs.rs]
targets = ["x86_64-unknown-linux-gnu"]
=======
sp-api = { version = "2.0.0-alpha.6", default-features = false, path = "../api" }
sp-std = { version = "2.0.0-alpha.6", default-features = false, path = "../std" }
sp-core = { version = "2.0.0-alpha.6", default-features = false, path = "../core" }
sp-runtime = { version = "2.0.0-alpha.6", optional = true, path = "../runtime" }

[features]
default = [ "std" ]
std = [ "sp-api/std", "sp-std/std", "sp-runtime", "sp-core/std" ]
>>>>>>> 67f354f5
<|MERGE_RESOLUTION|>--- conflicted
+++ resolved
@@ -12,13 +12,12 @@
 targets = ["x86_64-unknown-linux-gnu"]
 
 [dependencies]
-<<<<<<< HEAD
 codec = { package = "parity-scale-codec", version = "1.3.0", default-features = false, features = ["derive"] }
-sp-api = { version = "2.0.0-alpha.5", default-features = false, path = "../api" }
-sp-core = { version = "2.0.0-alpha.5", default-features = false, path = "../core" }
-sp-std = { version = "2.0.0-alpha.5", default-features = false, path = "../std" }
-sp-staking = { version = "2.0.0-alpha.5", default-features = false, path = "../staking" }
-sp-runtime = { version = "2.0.0-alpha.5", optional = true, path = "../runtime" }
+sp-api = { version = "2.0.0-alpha.6", default-features = false, path = "../api" }
+sp-core = { version = "2.0.0-alpha.6", default-features = false, path = "../core" }
+sp-std = { version = "2.0.0-alpha.6", default-features = false, path = "../std" }
+sp-staking = { version = "2.0.0-alpha.6", default-features = false, path = "../staking" }
+sp-runtime = { version = "2.0.0-alpha.6", optional = true, path = "../runtime" }
 
 [features]
 default = [ "std" ]
@@ -29,17 +28,4 @@
 	"sp-std/std",
 	"sp-staking/std",
 	"sp-runtime/std",
-]
-
-[package.metadata.docs.rs]
-targets = ["x86_64-unknown-linux-gnu"]
-=======
-sp-api = { version = "2.0.0-alpha.6", default-features = false, path = "../api" }
-sp-std = { version = "2.0.0-alpha.6", default-features = false, path = "../std" }
-sp-core = { version = "2.0.0-alpha.6", default-features = false, path = "../core" }
-sp-runtime = { version = "2.0.0-alpha.6", optional = true, path = "../runtime" }
-
-[features]
-default = [ "std" ]
-std = [ "sp-api/std", "sp-std/std", "sp-runtime", "sp-core/std" ]
->>>>>>> 67f354f5
+]
[package]
name = "sp-session"
version = "2.0.0-alpha.5"
authors = ["Parity Technologies <admin@parity.io>"]
edition = "2018"
license = "GPL-3.0"
homepage = "https://substrate.dev"
repository = "https://github.com/paritytech/substrate/"
description = "Primitives for sessions"

[dependencies]
codec = { package = "parity-scale-codec", version = "1.2.0", default-features = false, features = ["derive"] }
sp-api = { version = "2.0.0-alpha.5", default-features = false, path = "../api" }
sp-core = { version = "2.0.0-alpha.5", default-features = false, path = "../core" }
sp-std = { version = "2.0.0-alpha.5", default-features = false, path = "../std" }
sp-staking = { version = "2.0.0-alpha.5", default-features = false, path = "../staking" }
sp-runtime = { version = "2.0.0-alpha.5", optional = true, path = "../runtime" }

[features]
default = [ "std" ]
<<<<<<< HEAD
std = [
	"codec/std",
	"sp-api/std",
	"sp-core/std",
	"sp-std/std",
	"sp-staking/std",
	"sp-runtime/std",
]
=======
std = [ "sp-api/std", "sp-std/std", "sp-runtime", "sp-core/std" ]

[package.metadata.docs.rs]
targets = ["x86_64-unknown-linux-gnu"]
>>>>>>> b6c96a29
<|MERGE_RESOLUTION|>--- conflicted
+++ resolved
@@ -9,7 +9,7 @@
 description = "Primitives for sessions"
 
 [dependencies]
-codec = { package = "parity-scale-codec", version = "1.2.0", default-features = false, features = ["derive"] }
+codec = { package = "parity-scale-codec", version = "1.3.0", default-features = false, features = ["derive"] }
 sp-api = { version = "2.0.0-alpha.5", default-features = false, path = "../api" }
 sp-core = { version = "2.0.0-alpha.5", default-features = false, path = "../core" }
 sp-std = { version = "2.0.0-alpha.5", default-features = false, path = "../std" }
@@ -18,7 +18,6 @@
 
 [features]
 default = [ "std" ]
-<<<<<<< HEAD
 std = [
 	"codec/std",
 	"sp-api/std",
@@ -27,9 +26,6 @@
 	"sp-staking/std",
 	"sp-runtime/std",
 ]
-=======
-std = [ "sp-api/std", "sp-std/std", "sp-runtime", "sp-core/std" ]
 
 [package.metadata.docs.rs]
-targets = ["x86_64-unknown-linux-gnu"]
->>>>>>> b6c96a29
+targets = ["x86_64-unknown-linux-gnu"]
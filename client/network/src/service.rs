// Copyright 2017-2020 Parity Technologies (UK) Ltd.
// This file is part of Substrate.

// Substrate is free software: you can redistribute it and/or modify
// it under the terms of the GNU General Public License as published by
// the Free Software Foundation, either version 3 of the License, or
// (at your option) any later version.

// Substrate is distributed in the hope that it will be useful,
// but WITHOUT ANY WARRANTY; without even the implied warranty of
// MERCHANTABILITY or FITNESS FOR A PARTICULAR PURPOSE.  See the
// GNU General Public License for more details.

// You should have received a copy of the GNU General Public License
// along with Substrate.  If not, see <http://www.gnu.org/licenses/>.

//! Main entry point of the sc-network crate.
//!
//! There are two main structs in this module: [`NetworkWorker`] and [`NetworkService`].
//! The [`NetworkWorker`] *is* the network and implements the `Future` trait. It must be polled in
//! order fo the network to advance.
//! The [`NetworkService`] is merely a shared version of the [`NetworkWorker`]. You can obtain an
//! `Arc<NetworkService>` by calling [`NetworkWorker::service`].
//!
//! The methods of the [`NetworkService`] are implemented by sending a message over a channel,
//! which is then processed by [`NetworkWorker::poll`].

use crate::{
	ExHashT, NetworkStateInfo,
	behaviour::{Behaviour, BehaviourOut},
	config::{parse_addr, parse_str_addr, NonReservedPeerMode, Params, Role, TransportConfig},
	discovery::DiscoveryConfig,
	error::Error,
	network_state::{
		NetworkState, NotConnectedPeer as NetworkStateNotConnectedPeer, Peer as NetworkStatePeer,
	},
	on_demand_layer::AlwaysBadChecker,
	protocol::{self, event::Event, light_client_handler, LegacyConnectionKillError, sync::SyncState, PeerInfo, Protocol},
	transport, ReputationChange,
};
use futures::prelude::*;
use libp2p::{PeerId, Multiaddr};
use libp2p::core::{ConnectedPoint, Executor, connection::{ConnectionError, PendingConnectionError}, either::EitherError};
use libp2p::kad::record;
use libp2p::ping::handler::PingFailure;
use libp2p::swarm::{NetworkBehaviour, SwarmBuilder, SwarmEvent, protocols_handler::NodeHandlerWrapperError};
use log::{error, info, trace, warn};
use parking_lot::Mutex;
use prometheus_endpoint::{
	register, Counter, CounterVec, Gauge, GaugeVec, HistogramOpts, HistogramVec, Opts, PrometheusError, Registry, U64,
};
use sc_peerset::PeersetHandle;
use sp_runtime::{
	traits::{Block as BlockT, NumberFor},
	ConsensusEngineId,
};
use sp_utils::mpsc::{tracing_unbounded, TracingUnboundedReceiver, TracingUnboundedSender};
use std::{
	borrow::Cow,
<<<<<<< HEAD
	collections::{HashMap, HashSet},
	fs,
=======
	collections::HashSet,
	fs, io,
>>>>>>> fc6e2a62
	marker::PhantomData,
	pin::Pin,
	str,
	sync::{
		atomic::{AtomicBool, AtomicUsize, Ordering},
		Arc,
	},
};

mod import_queue;
mod out_events;
#[cfg(test)]
mod tests;

/// Substrate network service. Handles network IO and manages connectivity.
pub struct NetworkService<B: BlockT + 'static, H: ExHashT> {
	/// Number of peers we're connected to.
	num_connected: Arc<AtomicUsize>,
	/// The local external addresses.
	external_addresses: Arc<Mutex<Vec<Multiaddr>>>,
	/// Are we actively catching up with the chain?
	is_major_syncing: Arc<AtomicBool>,
	/// Local copy of the `PeerId` of the local node.
	local_peer_id: PeerId,
	/// Bandwidth logging system. Can be queried to know the average bandwidth consumed.
	bandwidth: Arc<transport::BandwidthSinks>,
	/// Peerset manager (PSM); manages the reputation of nodes and indicates the network which
	/// nodes it should be connected to or not.
	peerset: PeersetHandle,
	/// Channel that sends messages to the actual worker.
	to_worker: TracingUnboundedSender<ServiceToWorkerMsg<B, H>>,
	/// Marker to pin the `H` generic. Serves no purpose except to not break backwards
	/// compatibility.
	_marker: PhantomData<H>,
}

impl<B: BlockT + 'static, H: ExHashT> NetworkWorker<B, H> {
	/// Creates the network service.
	///
	/// Returns a `NetworkWorker` that implements `Future` and must be regularly polled in order
	/// for the network processing to advance. From it, you can extract a `NetworkService` using
	/// `worker.service()`. The `NetworkService` can be shared through the codebase.
	pub fn new(params: Params<B, H>) -> Result<NetworkWorker<B, H>, Error> {
		let (to_worker, from_service) = tracing_unbounded("mpsc_network_worker");

		if let Some(path) = params.network_config.net_config_path {
			fs::create_dir_all(&path)?;
		}

		// List of multiaddresses that we know in the network.
		let mut known_addresses = Vec::new();
		let mut bootnodes = Vec::new();
		let mut boot_node_ids = HashSet::new();

		// Process the bootnodes.
		for bootnode in params.network_config.boot_nodes.iter() {
			bootnodes.push(bootnode.peer_id.clone());
			boot_node_ids.insert(bootnode.peer_id.clone());
			known_addresses.push((bootnode.peer_id.clone(), bootnode.multiaddr.clone()));
		}

		let boot_node_ids = Arc::new(boot_node_ids);

		// Check for duplicate bootnodes.
		known_addresses.iter()
			.try_for_each(|(peer_id, addr)|
				if let Some(other) = known_addresses
					.iter()
					.find(|o| o.1 == *addr && o.0 != *peer_id)
				{
					Err(Error::DuplicateBootnode {
						address: addr.clone(),
						first_id: peer_id.clone(),
						second_id: other.0.clone(),
					})
				} else {
					Ok(())
				}
			)?;

		// Initialize the peers we should always be connected to.
		let priority_groups = {
			let mut reserved_nodes = HashSet::new();
			for reserved in params.network_config.reserved_nodes.iter() {
				reserved_nodes.insert(reserved.peer_id.clone());
				known_addresses.push((reserved.peer_id.clone(), reserved.multiaddr.clone()));
			}

			let mut sentries_and_validators = HashSet::new();
			match &params.role {
				Role::Sentry { validators } => {
					for validator in validators {
						sentries_and_validators.insert(validator.peer_id.clone());
						known_addresses.push((validator.peer_id.clone(), validator.multiaddr.clone()));
					}
				}
				Role::Authority { sentry_nodes } => {
					for sentry_node in sentry_nodes {
						sentries_and_validators.insert(sentry_node.peer_id.clone());
						known_addresses.push((sentry_node.peer_id.clone(), sentry_node.multiaddr.clone()));
					}
				}
				_ => {}
			}

			vec![
				("reserved".to_owned(), reserved_nodes),
				("sentries_and_validators".to_owned(), sentries_and_validators),
			]
		};

		let peerset_config = sc_peerset::PeersetConfig {
			in_peers: params.network_config.in_peers,
			out_peers: params.network_config.out_peers,
			bootnodes,
			reserved_only: params.network_config.non_reserved_mode == NonReservedPeerMode::Deny,
			priority_groups,
		};

		// Private and public keys configuration.
		let local_identity = params.network_config.node_key.clone().into_keypair()?;
		let local_public = local_identity.public();
		let local_peer_id = local_public.clone().into_peer_id();
		info!(target: "sub-libp2p", "🏷  Local node identity is: {}", local_peer_id.to_base58());

		// Initialize the metrics.
		let metrics = match &params.metrics_registry {
			Some(registry) => Some(Metrics::register(&registry)?),
			None => None
		};

		let checker = params.on_demand.as_ref()
			.map(|od| od.checker().clone())
			.unwrap_or(Arc::new(AlwaysBadChecker));

		let num_connected = Arc::new(AtomicUsize::new(0));
		let is_major_syncing = Arc::new(AtomicBool::new(false));
		let (protocol, peerset_handle) = Protocol::new(
			protocol::ProtocolConfig {
				roles: From::from(&params.role),
				max_parallel_downloads: params.network_config.max_parallel_downloads,
			},
			params.chain.clone(),
			params.transaction_pool,
			params.finality_proof_provider.clone(),
			params.finality_proof_request_builder,
			params.protocol_id.clone(),
			peerset_config,
			params.block_announce_validator,
			params.metrics_registry.as_ref(),
			boot_node_ids.clone(),
			metrics.as_ref().map(|m| m.notifications_queues_size.clone()),
		)?;

		// Build the swarm.
		let (mut swarm, bandwidth): (Swarm<B, H>, _) = {
			let user_agent = format!(
				"{} ({})",
				params.network_config.client_version,
				params.network_config.node_name
			);
			let block_requests = {
				let config = protocol::block_requests::Config::new(&params.protocol_id);
				protocol::BlockRequests::new(config, params.chain.clone())
			};
			let light_client_handler = {
				let config = protocol::light_client_handler::Config::new(&params.protocol_id);
				protocol::LightClientHandler::new(
					config,
					params.chain,
					checker,
					peerset_handle.clone(),
				)
			};

			let discovery_config = {
				let mut config = DiscoveryConfig::new(local_public.clone());
				config.with_user_defined(known_addresses);
				config.discovery_limit(u64::from(params.network_config.out_peers) + 15);
				config.add_protocol(params.protocol_id.clone());

				match params.network_config.transport {
					TransportConfig::MemoryOnly => {
						config.with_mdns(false);
						config.allow_private_ipv4(false);
					}
					TransportConfig::Normal { enable_mdns, allow_private_ipv4, .. } => {
						config.with_mdns(enable_mdns);
						config.allow_private_ipv4(allow_private_ipv4);
					}
				}

				config
			};

			let mut behaviour = Behaviour::new(
				protocol,
				params.role,
				user_agent,
				local_public,
				block_requests,
				light_client_handler,
				discovery_config
			);

			for (engine_id, protocol_name) in &params.network_config.notifications_protocols {
				behaviour.register_notifications_protocol(*engine_id, protocol_name.clone());
			}
			let (transport, bandwidth) = {
				let (config_mem, config_wasm, flowctrl) = match params.network_config.transport {
					TransportConfig::MemoryOnly => (true, None, false),
					TransportConfig::Normal { wasm_external_transport, use_yamux_flow_control, .. } =>
						(false, wasm_external_transport, use_yamux_flow_control)
				};
				transport::build_transport(local_identity, config_mem, config_wasm, flowctrl)
			};
			let mut builder = SwarmBuilder::new(transport, behaviour, local_peer_id.clone())
				.peer_connection_limit(crate::MAX_CONNECTIONS_PER_PEER);
			if let Some(spawner) = params.executor {
				struct SpawnImpl<F>(F);
				impl<F: Fn(Pin<Box<dyn Future<Output = ()> + Send>>)> Executor for SpawnImpl<F> {
					fn exec(&self, f: Pin<Box<dyn Future<Output = ()> + Send>>) {
						(self.0)(f)
					}
				}
				builder = builder.executor(Box::new(SpawnImpl(spawner)));
			}
			(builder.build(), bandwidth)
		};

		// Listen on multiaddresses.
		for addr in &params.network_config.listen_addresses {
			if let Err(err) = Swarm::<B, H>::listen_on(&mut swarm, addr.clone()) {
				warn!(target: "sub-libp2p", "Can't listen on {} because: {:?}", addr, err)
			}
		}

		// Add external addresses.
		for addr in &params.network_config.public_addresses {
			Swarm::<B, H>::add_external_address(&mut swarm, addr.clone());
		}

		let external_addresses = Arc::new(Mutex::new(Vec::new()));

		let service = Arc::new(NetworkService {
			bandwidth,
			external_addresses: external_addresses.clone(),
			num_connected: num_connected.clone(),
			is_major_syncing: is_major_syncing.clone(),
			peerset: peerset_handle,
			local_peer_id,
			to_worker: to_worker.clone(),
			_marker: PhantomData,
		});

		Ok(NetworkWorker {
			external_addresses,
			num_connected,
			is_major_syncing,
			network_service: swarm,
			service,
			import_queue: From::from(params.import_queue),
			from_service,
			light_client_rqs: params.on_demand.and_then(|od| od.extract_receiver()),
			event_streams: out_events::OutChannels::new(params.metrics_registry.as_ref())?,
			metrics,
			boot_node_ids,
		})
	}

	/// Returns the downloaded bytes per second averaged over the past few seconds.
	pub fn average_download_per_sec(&self) -> u64 {
		self.service.bandwidth.average_download_per_sec()
	}

	/// Returns the uploaded bytes per second averaged over the past few seconds.
	pub fn average_upload_per_sec(&self) -> u64 {
		self.service.bandwidth.average_upload_per_sec()
	}

	/// Returns the number of peers we're connected to.
	pub fn num_connected_peers(&self) -> usize {
		self.network_service.user_protocol().num_connected_peers()
	}

	/// Returns the number of peers we're connected to and that are being queried.
	pub fn num_active_peers(&self) -> usize {
		self.network_service.user_protocol().num_active_peers()
	}

	/// Current global sync state.
	pub fn sync_state(&self) -> SyncState {
		self.network_service.user_protocol().sync_state()
	}

	/// Target sync block number.
	pub fn best_seen_block(&self) -> Option<NumberFor<B>> {
		self.network_service.user_protocol().best_seen_block()
	}

	/// Number of peers participating in syncing.
	pub fn num_sync_peers(&self) -> u32 {
		self.network_service.user_protocol().num_sync_peers()
	}

	/// Number of blocks in the import queue.
	pub fn num_queued_blocks(&self) -> u32 {
		self.network_service.user_protocol().num_queued_blocks()
	}

	/// Returns the number of processed blocks.
	pub fn num_processed_blocks(&self) -> usize {
		self.network_service.user_protocol().num_processed_blocks()
	}

	/// Number of active sync requests.
	pub fn num_sync_requests(&self) -> usize {
		self.network_service.user_protocol().num_sync_requests()
	}

	/// Adds an address for a node.
	pub fn add_known_address(&mut self, peer_id: PeerId, addr: Multiaddr) {
		self.network_service.add_known_address(peer_id, addr);
	}

	/// Return a `NetworkService` that can be shared through the code base and can be used to
	/// manipulate the worker.
	pub fn service(&self) -> &Arc<NetworkService<B, H>> {
		&self.service
	}

	/// You must call this when a new block is imported by the client.
	pub fn on_block_imported(&mut self, header: B::Header, is_best: bool) {
		self.network_service.user_protocol_mut().on_block_imported(&header, is_best);
	}

	/// You must call this when a new block is finalized by the client.
	pub fn on_block_finalized(&mut self, hash: B::Hash, header: B::Header) {
		self.network_service.user_protocol_mut().on_block_finalized(hash, &header);
	}

	/// Returns the local `PeerId`.
	pub fn local_peer_id(&self) -> &PeerId {
		Swarm::<B, H>::local_peer_id(&self.network_service)
	}

	/// Returns the list of addresses we are listening on.
	///
	/// Does **NOT** include a trailing `/p2p/` with our `PeerId`.
	pub fn listen_addresses(&self) -> impl Iterator<Item = &Multiaddr> {
		Swarm::<B, H>::listeners(&self.network_service)
	}

	/// Get network state.
	///
	/// **Note**: Use this only for debugging. This API is unstable. There are warnings literally
	/// everywhere about this. Please don't use this function to retrieve actual information.
	pub fn network_state(&mut self) -> NetworkState {
		let swarm = &mut self.network_service;
		let open = swarm.user_protocol().open_peers().cloned().collect::<Vec<_>>();

		let connected_peers = {
			let swarm = &mut *swarm;
			open.iter().filter_map(move |peer_id| {
				let known_addresses = NetworkBehaviour::addresses_of_peer(&mut **swarm, peer_id)
					.into_iter().collect();

				let endpoint = if let Some(e) = swarm.node(peer_id).map(|i| i.endpoint()) {
					e.clone().into()
				} else {
					error!(target: "sub-libp2p", "Found state inconsistency between custom protocol \
						and debug information about {:?}", peer_id);
					return None
				};

				Some((peer_id.to_base58(), NetworkStatePeer {
					endpoint,
					version_string: swarm.node(peer_id)
						.and_then(|i| i.client_version().map(|s| s.to_owned())).clone(),
					latest_ping_time: swarm.node(peer_id).and_then(|i| i.latest_ping()),
					enabled: swarm.user_protocol().is_enabled(&peer_id),
					open: swarm.user_protocol().is_open(&peer_id),
					known_addresses,
				}))
			}).collect()
		};

		let not_connected_peers = {
			let swarm = &mut *swarm;
			let list = swarm.known_peers().filter(|p| open.iter().all(|n| n != *p))
				.cloned().collect::<Vec<_>>();
			list.into_iter().map(move |peer_id| {
				(peer_id.to_base58(), NetworkStateNotConnectedPeer {
					version_string: swarm.node(&peer_id)
						.and_then(|i| i.client_version().map(|s| s.to_owned())).clone(),
					latest_ping_time: swarm.node(&peer_id).and_then(|i| i.latest_ping()),
					known_addresses: NetworkBehaviour::addresses_of_peer(&mut **swarm, &peer_id)
						.into_iter().collect(),
				})
			}).collect()
		};

		NetworkState {
			peer_id: Swarm::<B, H>::local_peer_id(&swarm).to_base58(),
			listened_addresses: Swarm::<B, H>::listeners(&swarm).cloned().collect(),
			external_addresses: Swarm::<B, H>::external_addresses(&swarm).cloned().collect(),
			average_download_per_sec: self.service.bandwidth.average_download_per_sec(),
			average_upload_per_sec: self.service.bandwidth.average_upload_per_sec(),
			connected_peers,
			not_connected_peers,
			peerset: swarm.user_protocol_mut().peerset_debug_info(),
		}
	}

	/// Get currently connected peers.
	pub fn peers_debug_info(&mut self) -> Vec<(PeerId, PeerInfo<B>)> {
		self.network_service.user_protocol_mut()
			.peers_info()
			.map(|(id, info)| (id.clone(), info.clone()))
			.collect()
	}

	/// Removes a `PeerId` from the list of reserved peers.
	pub fn remove_reserved_peer(&self, peer: PeerId) {
		self.service.remove_reserved_peer(peer);
	}

	/// Adds a `PeerId` and its address as reserved. The string should encode the address
	/// and peer ID of the remote node.
	pub fn add_reserved_peer(&self, peer: String) -> Result<(), String> {
		self.service.add_reserved_peer(peer)
	}
}

impl<B: BlockT + 'static, H: ExHashT> NetworkService<B, H> {
	/// Returns the local `PeerId`.
	pub fn local_peer_id(&self) -> &PeerId {
		&self.local_peer_id
	}

	/// Writes a message on an open notifications channel. Has no effect if the notifications
	/// channel with this protocol name is closed.
	///
	/// > **Note**: The reason why this is a no-op in the situation where we have no channel is
	/// >			that we don't guarantee message delivery anyway. Networking issues can cause
	/// >			connections to drop at any time, and higher-level logic shouldn't differentiate
	/// >			between the remote voluntarily closing a substream or a network error
	/// >			preventing the message from being delivered.
	///
	/// The protocol must have been registered with `register_notifications_protocol`.
	///
	pub fn write_notification(&self, target: PeerId, engine_id: ConsensusEngineId, message: Vec<u8>) {
		let _ = self.to_worker.unbounded_send(ServiceToWorkerMsg::WriteNotification {
			target,
			engine_id,
			message,
		});
	}

	/// Returns a stream containing the events that happen on the network.
	///
	/// If this method is called multiple times, the events are duplicated.
	///
	/// The stream never ends (unless the `NetworkWorker` gets shut down).
	///
	/// The name passed is used to identify the channel in the Prometheus metrics. Note that the
	/// parameter is a `&'static str`, and not a `String`, in order to avoid accidentally having
	/// an unbounded set of Prometheus metrics, which would be quite bad in terms of memory
	pub fn event_stream(&self, name: &'static str) -> impl Stream<Item = Event> {
		// Note: when transitioning to stable futures, remove the `Error` entirely
		let (tx, rx) = out_events::channel(name);
		let _ = self.to_worker.unbounded_send(ServiceToWorkerMsg::EventStream(tx));
		rx
	}

	/// Registers a new notifications protocol.
	///
	/// After that, you can call `write_notifications`.
	///
	/// Please call `event_stream` before registering a protocol, otherwise you may miss events
	/// about the protocol that you have registered.
	///
	/// You are very strongly encouraged to call this method very early on. Any connection open
	/// will retain the protocols that were registered then, and not any new one.
	pub fn register_notifications_protocol(
		&self,
		engine_id: ConsensusEngineId,
		protocol_name: impl Into<Cow<'static, [u8]>>,
	) {
		let _ = self.to_worker.unbounded_send(ServiceToWorkerMsg::RegisterNotifProtocol {
			engine_id,
			protocol_name: protocol_name.into(),
		});
	}

	/// You may call this when new transactons are imported by the transaction pool.
	///
	/// All transactions will be fetched from the `TransactionPool` that was passed at
	/// initialization as part of the configuration and propagated to peers.
	pub fn trigger_repropagate(&self) {
		let _ = self.to_worker.unbounded_send(ServiceToWorkerMsg::PropagateExtrinsics);
	}

	/// You must call when new transaction is imported by the transaction pool.
	///
	/// This transaction will be fetched from the `TransactionPool` that was passed at
	/// initialization as part of the configuration and propagated to peers.
	pub fn propagate_extrinsic(&self, hash: H) {
		let _ = self.to_worker.unbounded_send(ServiceToWorkerMsg::PropagateExtrinsic(hash));
	}

	/// Make sure an important block is propagated to peers.
	///
	/// In chain-based consensus, we often need to make sure non-best forks are
	/// at least temporarily synced. This function forces such an announcement.
	pub fn announce_block(&self, hash: B::Hash, data: Vec<u8>) {
		let _ = self.to_worker.unbounded_send(ServiceToWorkerMsg::AnnounceBlock(hash, data));
	}

	/// Report a given peer as either beneficial (+) or costly (-) according to the
	/// given scalar.
	pub fn report_peer(&self, who: PeerId, cost_benefit: ReputationChange) {
		self.peerset.report_peer(who, cost_benefit);
	}

	/// Disconnect from a node as soon as possible.
	///
	/// This triggers the same effects as if the connection had closed itself spontaneously.
	pub fn disconnect_peer(&self, who: PeerId) {
		let _ = self.to_worker.unbounded_send(ServiceToWorkerMsg::DisconnectPeer(who));
	}

	/// Request a justification for the given block from the network.
	///
	/// On success, the justification will be passed to the import queue that was part at
	/// initialization as part of the configuration.
	pub fn request_justification(&self, hash: &B::Hash, number: NumberFor<B>) {
		let _ = self
			.to_worker
			.unbounded_send(ServiceToWorkerMsg::RequestJustification(hash.clone(), number));
	}

	/// Are we in the process of downloading the chain?
	pub fn is_major_syncing(&self) -> bool {
		self.is_major_syncing.load(Ordering::Relaxed)
	}

	/// Start getting a value from the DHT.
	///
	/// This will generate either a `ValueFound` or a `ValueNotFound` event and pass it as an
	/// item on the [`NetworkWorker`] stream.
	pub fn get_value(&self, key: &record::Key) {
		let _ = self
			.to_worker
			.unbounded_send(ServiceToWorkerMsg::GetValue(key.clone()));
	}

	/// Start putting a value in the DHT.
	///
	/// This will generate either a `ValuePut` or a `ValuePutFailed` event and pass it as an
	/// item on the [`NetworkWorker`] stream.
	pub fn put_value(&self, key: record::Key, value: Vec<u8>) {
		let _ = self
			.to_worker
			.unbounded_send(ServiceToWorkerMsg::PutValue(key, value));
	}

	/// Connect to unreserved peers and allow unreserved peers to connect.
	pub fn accept_unreserved_peers(&self) {
		self.peerset.set_reserved_only(false);
	}

	/// Disconnect from unreserved peers and deny new unreserved peers to connect.
	pub fn deny_unreserved_peers(&self) {
		self.peerset.set_reserved_only(true);
	}

	/// Removes a `PeerId` from the list of reserved peers.
	pub fn remove_reserved_peer(&self, peer: PeerId) {
		self.peerset.remove_reserved_peer(peer);
	}

	/// Adds a `PeerId` and its address as reserved. The string should encode the address
	/// and peer ID of the remote node.
	pub fn add_reserved_peer(&self, peer: String) -> Result<(), String> {
		let (peer_id, addr) = parse_str_addr(&peer).map_err(|e| format!("{:?}", e))?;
		self.peerset.add_reserved_peer(peer_id.clone());
		let _ = self
			.to_worker
			.unbounded_send(ServiceToWorkerMsg::AddKnownAddress(peer_id, addr));
		Ok(())
	}

	/// Configure an explicit fork sync request.
	/// Note that this function should not be used for recent blocks.
	/// Sync should be able to download all the recent forks normally.
	/// `set_sync_fork_request` should only be used if external code detects that there's
	/// a stale fork missing.
	/// Passing empty `peers` set effectively removes the sync request.
	pub fn set_sync_fork_request(&self, peers: Vec<PeerId>, hash: B::Hash, number: NumberFor<B>) {
		let _ = self
			.to_worker
			.unbounded_send(ServiceToWorkerMsg::SyncFork(peers, hash, number));
	}

	/// Modify a peerset priority group.
	pub fn set_priority_group(&self, group_id: String, peers: HashSet<Multiaddr>) -> Result<(), String> {
		let peers = peers.into_iter().map(|p| {
			parse_addr(p).map_err(|e| format!("{:?}", e))
		}).collect::<Result<Vec<(PeerId, Multiaddr)>, String>>()?;

		let peer_ids = peers.iter().map(|(peer_id, _addr)| peer_id.clone()).collect();
		self.peerset.set_priority_group(group_id, peer_ids);

		for (peer_id, addr) in peers.into_iter() {
			let _ = self
				.to_worker
				.unbounded_send(ServiceToWorkerMsg::AddKnownAddress(peer_id, addr));
		}

		Ok(())
	}

	/// Returns the number of peers we're connected to.
	pub fn num_connected(&self) -> usize {
		self.num_connected.load(Ordering::Relaxed)
	}
}

impl<B: BlockT + 'static, H: ExHashT> sp_consensus::SyncOracle
	for NetworkService<B, H>
{
	fn is_major_syncing(&mut self) -> bool {
		NetworkService::is_major_syncing(self)
	}

	fn is_offline(&mut self) -> bool {
		self.num_connected.load(Ordering::Relaxed) == 0
	}
}

impl<'a, B: BlockT + 'static, H: ExHashT> sp_consensus::SyncOracle
	for &'a NetworkService<B, H>
{
	fn is_major_syncing(&mut self) -> bool {
		NetworkService::is_major_syncing(self)
	}

	fn is_offline(&mut self) -> bool {
		self.num_connected.load(Ordering::Relaxed) == 0
	}
}

impl<B, H> NetworkStateInfo for NetworkService<B, H>
	where
		B: sp_runtime::traits::Block,
		H: ExHashT,
{
	/// Returns the local external addresses.
	fn external_addresses(&self) -> Vec<Multiaddr> {
		self.external_addresses.lock().clone()
	}

	/// Returns the local Peer ID.
	fn local_peer_id(&self) -> PeerId {
		self.local_peer_id.clone()
	}
}

/// Messages sent from the `NetworkService` to the `NetworkWorker`.
///
/// Each entry corresponds to a method of `NetworkService`.
enum ServiceToWorkerMsg<B: BlockT, H: ExHashT> {
	PropagateExtrinsic(H),
	PropagateExtrinsics,
	RequestJustification(B::Hash, NumberFor<B>),
	AnnounceBlock(B::Hash, Vec<u8>),
	GetValue(record::Key),
	PutValue(record::Key, Vec<u8>),
	AddKnownAddress(PeerId, Multiaddr),
	SyncFork(Vec<PeerId>, B::Hash, NumberFor<B>),
	EventStream(out_events::Sender),
	WriteNotification {
		message: Vec<u8>,
		engine_id: ConsensusEngineId,
		target: PeerId,
	},
	RegisterNotifProtocol {
		engine_id: ConsensusEngineId,
		protocol_name: Cow<'static, [u8]>,
	},
	DisconnectPeer(PeerId),
}

/// Main network worker. Must be polled in order for the network to advance.
///
/// You are encouraged to poll this in a separate background thread or task.
#[must_use = "The NetworkWorker must be polled in order for the network to work"]
pub struct NetworkWorker<B: BlockT + 'static, H: ExHashT> {
	/// Updated by the `NetworkWorker` and loaded by the `NetworkService`.
	external_addresses: Arc<Mutex<Vec<Multiaddr>>>,
	/// Updated by the `NetworkWorker` and loaded by the `NetworkService`.
	num_connected: Arc<AtomicUsize>,
	/// Updated by the `NetworkWorker` and loaded by the `NetworkService`.
	is_major_syncing: Arc<AtomicBool>,
	/// The network service that can be extracted and shared through the codebase.
	service: Arc<NetworkService<B, H>>,
	/// The *actual* network.
	network_service: Swarm<B, H>,
	/// The import queue that was passed as initialization.
	import_queue: import_queue::SmartImportQueue<B>,
	/// Messages from the `NetworkService` and that must be processed.
	from_service: TracingUnboundedReceiver<ServiceToWorkerMsg<B, H>>,
	/// Receiver for queries from the light client that must be processed.
	light_client_rqs: Option<TracingUnboundedReceiver<light_client_handler::Request<B>>>,
	/// Senders for events that happen on the network.
	event_streams: out_events::OutChannels,
	/// Prometheus network metrics.
	metrics: Option<Metrics>,
	/// The `PeerId`'s of all boot nodes.
	boot_node_ids: Arc<HashSet<PeerId>>,
}

struct Metrics {
	// This list is ordered alphabetically
	connections_closed_total: CounterVec<U64>,
	connections_opened_total: CounterVec<U64>,
	import_queue_blocks_submitted: Counter<U64>,
	import_queue_finality_proofs_submitted: Counter<U64>,
	import_queue_justifications_submitted: Counter<U64>,
	incoming_connections_errors_total: CounterVec<U64>,
	incoming_connections_total: Counter<U64>,
	is_major_syncing: Gauge<U64>,
	issued_light_requests: Counter<U64>,
	kademlia_random_queries_total: CounterVec<U64>,
	kademlia_records_count: GaugeVec<U64>,
	kademlia_records_sizes_total: GaugeVec<U64>,
	kbuckets_num_nodes: GaugeVec<U64>,
	listeners_local_addresses: Gauge<U64>,
	listeners_errors_total: Counter<U64>,
	network_per_sec_bytes: GaugeVec<U64>,
	notifications_queues_size: HistogramVec,
	notifications_sizes: HistogramVec,
	notifications_streams_closed_total: CounterVec<U64>,
	notifications_streams_opened_total: CounterVec<U64>,
	peers_count: Gauge<U64>,
	peerset_num_discovered: Gauge<U64>,
	peerset_num_requested: Gauge<U64>,
	pending_connections: Gauge<U64>,
	pending_connections_errors_total: CounterVec<U64>,
}

impl Metrics {
	fn register(registry: &Registry) -> Result<Self, PrometheusError> {
		Ok(Self {
			// This list is ordered alphabetically
			connections_closed_total: register(CounterVec::new(
				Opts::new(
					"sub_libp2p_connections_closed_total",
					"Total number of connections closed, by reason and direction"
				),
				&["direction", "reason"]
			)?, registry)?,
			connections_opened_total: register(CounterVec::new(
				Opts::new(
					"sub_libp2p_connections_opened_total",
					"Total number of connections opened"
				),
				&["direction"]
			)?, registry)?,
			import_queue_blocks_submitted: register(Counter::new(
				"import_queue_blocks_submitted",
				"Number of blocks submitted to the import queue.",
			)?, registry)?,
			import_queue_finality_proofs_submitted: register(Counter::new(
				"import_queue_finality_proofs_submitted",
				"Number of finality proofs submitted to the import queue.",
			)?, registry)?,
			import_queue_justifications_submitted: register(Counter::new(
				"import_queue_justifications_submitted",
				"Number of justifications submitted to the import queue.",
			)?, registry)?,
			incoming_connections_errors_total: register(CounterVec::new(
				Opts::new(
					"sub_libp2p_incoming_connections_handshake_errors_total",
					"Total number of incoming connections that have failed during the \
					initial handshake"
				),
				&["reason"]
			)?, registry)?,
			incoming_connections_total: register(Counter::new(
				"sub_libp2p_incoming_connections_total",
				"Total number of incoming connections on the listening sockets"
			)?, registry)?,
			is_major_syncing: register(Gauge::new(
				"sub_libp2p_is_major_syncing", "Whether the node is performing a major sync or not.",
			)?, registry)?,
			issued_light_requests: register(Counter::new(
				"issued_light_requests",
				"Number of light client requests that our node has issued.",
			)?, registry)?,
			kademlia_random_queries_total: register(CounterVec::new(
				Opts::new(
					"sub_libp2p_kademlia_random_queries_total",
					"Number of random Kademlia queries started"
				),
				&["protocol"]
			)?, registry)?,
			kademlia_records_count: register(GaugeVec::new(
				Opts::new(
					"sub_libp2p_kademlia_records_count",
					"Number of records in the Kademlia records store"
				),
				&["protocol"]
			)?, registry)?,
			kademlia_records_sizes_total: register(GaugeVec::new(
				Opts::new(
					"sub_libp2p_kademlia_records_sizes_total",
					"Total size of all the records in the Kademlia records store"
				),
				&["protocol"]
			)?, registry)?,
			kbuckets_num_nodes: register(GaugeVec::new(
				Opts::new(
					"sub_libp2p_kbuckets_num_nodes",
					"Number of nodes in the Kademlia k-buckets"
				),
				&["protocol"]
			)?, registry)?,
			listeners_local_addresses: register(Gauge::new(
				"sub_libp2p_listeners_local_addresses", "Number of local addresses we're listening on"
			)?, registry)?,
			listeners_errors_total: register(Counter::new(
				"sub_libp2p_listeners_errors_total",
				"Total number of non-fatal errors reported by a listener"
			)?, registry)?,
			network_per_sec_bytes: register(GaugeVec::new(
				Opts::new(
					"sub_libp2p_network_per_sec_bytes",
					"Average bandwidth usage per second"
				),
				&["direction"]
			)?, registry)?,
			notifications_queues_size: register(HistogramVec::new(
				HistogramOpts {
					common_opts: Opts::new(
						"sub_libp2p_notifications_queues_size",
						"Total size of all the notification queues"
					),
					buckets: vec![0.0, 1.0, 2.0, 4.0, 8.0, 16.0, 32.0, 64.0, 128.0, 256.0, 511.0, 512.0],
				},
				&["protocol"]
			)?, registry)?,
			notifications_sizes: register(HistogramVec::new(
				HistogramOpts {
					common_opts: Opts::new(
						"sub_libp2p_notifications_sizes",
						"Sizes of the notifications send to and received from all nodes"
					),
					buckets: prometheus_endpoint::exponential_buckets(64.0, 4.0, 8)
						.expect("parameters are always valid values; qed"),
				},
				&["direction", "protocol"]
			)?, registry)?,
			notifications_streams_closed_total: register(CounterVec::new(
				Opts::new(
					"sub_libp2p_notifications_streams_closed_total",
					"Total number of notification substreams that have been closed"
				),
				&["protocol"]
			)?, registry)?,
			notifications_streams_opened_total: register(CounterVec::new(
				Opts::new(
					"sub_libp2p_notifications_streams_opened_total",
					"Total number of notification substreams that have been opened"
				),
				&["protocol"]
			)?, registry)?,
			peers_count: register(Gauge::new(
				"sub_libp2p_peers_count", "Number of network gossip peers",
			)?, registry)?,
			peerset_num_discovered: register(Gauge::new(
				"sub_libp2p_peerset_num_discovered", "Number of nodes stored in the peerset manager",
			)?, registry)?,
			peerset_num_requested: register(Gauge::new(
				"sub_libp2p_peerset_num_requested", "Number of nodes that the peerset manager wants us to be connected to",
			)?, registry)?,
			pending_connections: register(Gauge::new(
				"sub_libp2p_pending_connections",
				"Number of connections in the process of being established",
			)?, registry)?,
			pending_connections_errors_total: register(CounterVec::new(
				Opts::new(
					"sub_libp2p_pending_connections_errors_total",
					"Total number of pending connection errors"
				),
				&["reason"]
			)?, registry)?,
		})
	}

	fn update_with_network_event(&self, event: &Event) {
		match event {
			Event::NotificationStreamOpened { engine_id, .. } => {
				self.notifications_streams_opened_total
					.with_label_values(&[&maybe_utf8_bytes_to_string(engine_id)]).inc();
			},
			Event::NotificationStreamClosed { engine_id, .. } => {
				self.notifications_streams_closed_total
					.with_label_values(&[&maybe_utf8_bytes_to_string(engine_id)]).inc();
			},
			Event::NotificationsReceived { messages, .. } => {
				for (engine_id, message) in messages {
					self.notifications_sizes
						.with_label_values(&["in", &maybe_utf8_bytes_to_string(engine_id)])
						.observe(message.len() as f64);
				}
			},
			_ => {}
		}
	}
}

impl<B: BlockT + 'static, H: ExHashT> NetworkWorker<B, H> {
	/// Performs one action on the network, then returns.
	pub async fn next_action(&mut self) {
		// Check for new incoming light client requests.
		let next_light_client_rq = if let Some(light_client_rqs) = self.light_client_rqs.as_mut() {
			light_client_rqs.next().left_future()
		} else {
			future::pending().right_future()
		};

		// Next message from the service, or an "infinite loop" if the service is closed.
		let next_worker_msg = {
			let from_service = &mut self.from_service;
			async move {
				if let Some(msg) = from_service.next().await {
					msg
				} else {
					loop {
						futures::pending!()
					}
				}
			}
		};

		futures::select!{
			msg = next_worker_msg.fuse() => {
				match msg {
					ServiceToWorkerMsg::AnnounceBlock(hash, data) =>
						self.network_service.user_protocol_mut().announce_block(hash, data),
					ServiceToWorkerMsg::RequestJustification(hash, number) =>
						self.network_service.user_protocol_mut().request_justification(&hash, number),
					ServiceToWorkerMsg::PropagateExtrinsic(hash) =>
						self.network_service.user_protocol_mut().propagate_extrinsic(&hash),
					ServiceToWorkerMsg::PropagateExtrinsics =>
						self.network_service.user_protocol_mut().propagate_extrinsics(),
					ServiceToWorkerMsg::GetValue(key) =>
						self.network_service.get_value(&key),
					ServiceToWorkerMsg::PutValue(key, value) =>
						self.network_service.put_value(key, value),
					ServiceToWorkerMsg::AddKnownAddress(peer_id, addr) =>
						self.network_service.add_known_address(peer_id, addr),
					ServiceToWorkerMsg::SyncFork(peer_ids, hash, number) =>
						self.network_service.user_protocol_mut().set_sync_fork_request(peer_ids, &hash, number),
					ServiceToWorkerMsg::EventStream(sender) =>
						self.event_streams.push(sender),
					ServiceToWorkerMsg::WriteNotification { message, engine_id, target } => {
						if let Some(metrics) = self.metrics.as_ref() {
							metrics.notifications_sizes
								.with_label_values(&["out", &maybe_utf8_bytes_to_string(&engine_id)])
								.observe(message.len() as f64);
						}
						self.network_service.user_protocol_mut().write_notification(target, engine_id, message)
					},
					ServiceToWorkerMsg::RegisterNotifProtocol { engine_id, protocol_name } => {
						self.network_service
							.register_notifications_protocol(engine_id, protocol_name);
					},
					ServiceToWorkerMsg::DisconnectPeer(who) =>
						self.network_service.user_protocol_mut().disconnect_peer(&who),
				}
			},

			action = self.import_queue.next_action().fuse() => {
				match action {
					import_queue::ImportQueueAction::BlocksProcessed { imported, count, results } => {
						self.network_service.user_protocol_mut().blocks_processed(imported, count, results)
					}
					import_queue::ImportQueueAction::JustificationImported { who, hash, number, success } => {
						self.network_service.user_protocol_mut().justification_import_result(hash.clone(), number, success);
						if !success {
							info!("💔 Invalid justification provided by {} for #{}", who, hash);
							self.network_service.user_protocol_mut().disconnect_peer(&who);
							self.network_service.user_protocol_mut().report_peer(who, ReputationChange::new_fatal("Invalid justification"));
						}
					}
					import_queue::ImportQueueAction::RequestJustification { hash, number } => {
						self.network_service.user_protocol_mut().request_justification(&hash, number)
					}
					import_queue::ImportQueueAction::RequestFinalityProof { hash, number } => {
						self.network_service.user_protocol_mut().request_finality_proof(&hash, number)
					}
					import_queue::ImportQueueAction::FinalityProofImported { who, request_block, finalization_result } => {
						let success = finalization_result.is_ok();
						self.network_service.user_protocol_mut().finality_proof_import_result(request_block, finalization_result);
						if !success {
							info!("💔 Invalid finality proof provided by {} for #{}", who, request_block.0);
							self.network_service.user_protocol_mut().disconnect_peer(&who);
							self.network_service.user_protocol_mut().report_peer(who, ReputationChange::new_fatal("Invalid finality proof"));
						}
					}
				}
			},

			rq = next_light_client_rq.fuse() => {
				if let Some(rq) = rq {
					// This can error if there are too many queued requests already.
					if self.network_service.light_client_request(rq).is_err() {
						log::warn!("Couldn't start light client request: too many pending requests");
					}
					if let Some(metrics) = self.metrics.as_ref() {
						metrics.issued_light_requests.inc();
					}
				}
			}

			next_event = self.network_service.next_event().fuse() => {
				match next_event {
					SwarmEvent::Behaviour(BehaviourOut::BlockImport(origin, blocks)) => {
						if let Some(metrics) = self.metrics.as_ref() {
							metrics.import_queue_blocks_submitted.inc();
						}
						self.import_queue.import_blocks(origin, blocks);
					},
					SwarmEvent::Behaviour(BehaviourOut::JustificationImport(origin, hash, nb, justification)) => {
						if let Some(metrics) = self.metrics.as_ref() {
							metrics.import_queue_justifications_submitted.inc();
						}
						self.import_queue.import_justification(origin, hash, nb, justification);
					},
					SwarmEvent::Behaviour(BehaviourOut::FinalityProofImport(origin, hash, nb, proof)) => {
						if let Some(metrics) = self.metrics.as_ref() {
							metrics.import_queue_finality_proofs_submitted.inc();
						}
						self.import_queue.import_finality_proof(origin, hash, nb, proof);
					},
					SwarmEvent::Behaviour(BehaviourOut::RandomKademliaStarted(protocol)) => {
						if let Some(metrics) = self.metrics.as_ref() {
							metrics.kademlia_random_queries_total
								.with_label_values(&[&maybe_utf8_bytes_to_string(protocol.as_bytes())])
								.inc();
						}
					},
					SwarmEvent::Behaviour(BehaviourOut::Event(ev)) => {
						if let Some(metrics) = self.metrics.as_ref() {
							metrics.update_with_network_event(&ev);
						}
						self.event_streams.send(ev);
					},
					SwarmEvent::ConnectionEstablished { peer_id, endpoint, .. } => {
						trace!(target: "sub-libp2p", "Libp2p => Connected({:?})", peer_id);
						if let Some(metrics) = self.metrics.as_ref() {
							match endpoint {
								ConnectedPoint::Dialer { .. } =>
									metrics.connections_opened_total.with_label_values(&["out"]).inc(),
								ConnectedPoint::Listener { .. } =>
									metrics.connections_opened_total.with_label_values(&["in"]).inc(),
							}
						}
					},
					SwarmEvent::ConnectionClosed { peer_id, cause, endpoint, .. } => {
						trace!(target: "sub-libp2p", "Libp2p => Disconnected({:?}, {:?})", peer_id, cause);
						if let Some(metrics) = self.metrics.as_ref() {
							let dir = match endpoint {
								ConnectedPoint::Dialer { .. } => "out",
								ConnectedPoint::Listener { .. } => "in",
							};

							match cause {
								ConnectionError::IO(_) =>
									metrics.connections_closed_total.with_label_values(&[dir, "transport-error"]).inc(),
								ConnectionError::Handler(NodeHandlerWrapperError::Handler(EitherError::A(EitherError::A(
									EitherError::A(EitherError::B(EitherError::A(PingFailure::Timeout))))))) =>
									metrics.connections_closed_total.with_label_values(&[dir, "ping-timeout"]).inc(),
								ConnectionError::Handler(NodeHandlerWrapperError::Handler(EitherError::A(EitherError::A(
									EitherError::A(EitherError::A(EitherError::B(LegacyConnectionKillError))))))) =>
									metrics.connections_closed_total.with_label_values(&[dir, "force-closed"]).inc(),
								ConnectionError::Handler(NodeHandlerWrapperError::Handler(_)) =>
									metrics.connections_closed_total.with_label_values(&[dir, "protocol-error"]).inc(),
								ConnectionError::Handler(NodeHandlerWrapperError::KeepAliveTimeout) =>
									metrics.connections_closed_total.with_label_values(&[dir, "keep-alive-timeout"]).inc(),
							}
						}
					},
					SwarmEvent::NewListenAddr(addr) => {
						trace!(target: "sub-libp2p", "Libp2p => NewListenAddr({})", addr);
						if let Some(metrics) = self.metrics.as_ref() {
							metrics.listeners_local_addresses.inc();
						}
					},
					SwarmEvent::ExpiredListenAddr(addr) => {
						trace!(target: "sub-libp2p", "Libp2p => ExpiredListenAddr({})", addr);
						if let Some(metrics) = self.metrics.as_ref() {
							metrics.listeners_local_addresses.dec();
						}
					},
					SwarmEvent::UnreachableAddr { peer_id, address, error, .. } => {
						trace!(
							target: "sub-libp2p", "Libp2p => Failed to reach {:?} through {:?}: {}",
							peer_id,
							address,
							error,
						);

						if self.boot_node_ids.contains(&peer_id) {
							if let PendingConnectionError::InvalidPeerId = error {
								error!(
									"💔 Invalid peer ID from bootnode, expected `{}` at address `{}`.",
									peer_id,
									address,
								);
							}
						}

						if let Some(metrics) = self.metrics.as_ref() {
							match error {
								PendingConnectionError::ConnectionLimit(_) =>
									metrics.pending_connections_errors_total
										.with_label_values(&["limit-reached"]).inc(),
								PendingConnectionError::InvalidPeerId =>
									metrics.pending_connections_errors_total
										.with_label_values(&["invalid-peer-id"]).inc(),
								PendingConnectionError::Transport(_) | PendingConnectionError::IO(_) =>
									metrics.pending_connections_errors_total
										.with_label_values(&["transport-error"]).inc(),
							}
						}
					}
					SwarmEvent::Dialing(peer_id) =>
						trace!(target: "sub-libp2p", "Libp2p => Dialing({:?})", peer_id),
					SwarmEvent::IncomingConnection { local_addr, send_back_addr } => {
						trace!(target: "sub-libp2p", "Libp2p => IncomingConnection({},{}))",
							local_addr, send_back_addr);
						if let Some(metrics) = self.metrics.as_ref() {
							metrics.incoming_connections_total.inc();
						}
					},
					SwarmEvent::IncomingConnectionError { local_addr, send_back_addr, error } => {
						trace!(target: "sub-libp2p", "Libp2p => IncomingConnectionError({},{}): {}",
							local_addr, send_back_addr, error);
						if let Some(metrics) = self.metrics.as_ref() {
							let reason = match error {
								PendingConnectionError::ConnectionLimit(_) => "limit-reached",
								PendingConnectionError::InvalidPeerId => "invalid-peer-id",
								PendingConnectionError::Transport(_) |
								PendingConnectionError::IO(_) => "transport-error",
							};

							metrics.incoming_connections_errors_total.with_label_values(&[reason]).inc();
						}
					},
					SwarmEvent::BannedPeer { peer_id, endpoint } => {
						trace!(target: "sub-libp2p", "Libp2p => BannedPeer({}). Connected via {:?}.",
							peer_id, endpoint);
						if let Some(metrics) = self.metrics.as_ref() {
							metrics.incoming_connections_errors_total.with_label_values(&["banned"]).inc();
						}
					},
					SwarmEvent::UnknownPeerUnreachableAddr { address, error } =>
						trace!(target: "sub-libp2p", "Libp2p => UnknownPeerUnreachableAddr({}): {}",
							address, error),
					SwarmEvent::ListenerClosed { reason, addresses } => {
						warn!(target: "sub-libp2p", "Libp2p => ListenerClosed: {:?}", reason);
						if let Some(metrics) = self.metrics.as_ref() {
							metrics.listeners_local_addresses.sub(addresses.len() as u64);
						}
					},
					SwarmEvent::ListenerError { error } => {
						trace!(target: "sub-libp2p", "Libp2p => ListenerError: {}", error);
						if let Some(metrics) = self.metrics.as_ref() {
							metrics.listeners_errors_total.inc();
						}
					},
				};
			}
		}

		let num_connected_peers = self.network_service.user_protocol_mut().num_connected_peers();

		// Update the variables shared with the `NetworkService`.
		self.num_connected.store(num_connected_peers, Ordering::Relaxed);
		{
			let external_addresses = Swarm::<B, H>::external_addresses(&self.network_service).cloned().collect();
			*self.external_addresses.lock() = external_addresses;
		}

		let is_major_syncing = match self.network_service.user_protocol_mut().sync_state() {
			SyncState::Idle => false,
			SyncState::Downloading => true,
		};

		self.is_major_syncing.store(is_major_syncing, Ordering::Relaxed);

		if let Some(metrics) = self.metrics.as_ref() {
			metrics.network_per_sec_bytes.with_label_values(&["in"])
				.set(self.service.bandwidth.average_download_per_sec());
			metrics.network_per_sec_bytes.with_label_values(&["out"])
				.set(self.service.bandwidth.average_upload_per_sec());
			metrics.is_major_syncing.set(is_major_syncing as u64);
			for (proto, num_entries) in self.network_service.num_kbuckets_entries() {
				let proto = maybe_utf8_bytes_to_string(proto.as_bytes());
				metrics.kbuckets_num_nodes.with_label_values(&[&proto]).set(num_entries as u64);
			}
			for (proto, num_entries) in self.network_service.num_kademlia_records() {
				let proto = maybe_utf8_bytes_to_string(proto.as_bytes());
				metrics.kademlia_records_count.with_label_values(&[&proto]).set(num_entries as u64);
			}
			for (proto, num_entries) in self.network_service.kademlia_records_total_size() {
				let proto = maybe_utf8_bytes_to_string(proto.as_bytes());
				metrics.kademlia_records_sizes_total.with_label_values(&[&proto]).set(num_entries as u64);
			}
			metrics.peers_count.set(num_connected_peers as u64);
			metrics.peerset_num_discovered.set(self.network_service.user_protocol().num_discovered_peers() as u64);
			metrics.peerset_num_requested.set(self.network_service.user_protocol().requested_peers().count() as u64);
			metrics.pending_connections.set(Swarm::network_info(&self.network_service).num_connections_pending as u64);
		}
	}
}

/// Turns bytes that are potentially UTF-8 into a reasonable representable string.
///
/// Meant to be used only for debugging or metrics-reporting purposes.
fn maybe_utf8_bytes_to_string(id: &[u8]) -> Cow<str> {
	if let Ok(s) = std::str::from_utf8(&id[..]) {
		Cow::Borrowed(s)
	} else {
		Cow::Owned(format!("{:?}", id))
	}
}

/// The libp2p swarm, customized for our needs.
type Swarm<B, H> = libp2p::swarm::Swarm<Behaviour<B, H>>;<|MERGE_RESOLUTION|>--- conflicted
+++ resolved
@@ -57,13 +57,8 @@
 use sp_utils::mpsc::{tracing_unbounded, TracingUnboundedReceiver, TracingUnboundedSender};
 use std::{
 	borrow::Cow,
-<<<<<<< HEAD
-	collections::{HashMap, HashSet},
+	collections::HashSet,
 	fs,
-=======
-	collections::HashSet,
-	fs, io,
->>>>>>> fc6e2a62
 	marker::PhantomData,
 	pin::Pin,
 	str,

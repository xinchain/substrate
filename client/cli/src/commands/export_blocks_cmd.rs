--- conflicted
+++ resolved
@@ -19,13 +19,7 @@
 use crate::{substrate_cli_params, CliConfiguration};
 use log::info;
 use sc_service::{
-<<<<<<< HEAD
-	config::DatabaseConfig, ChainSpecExtension, Configuration, RuntimeGenesis,
-	ServiceBuilderCommand,
-=======
-	Configuration, ServiceBuilderCommand, ChainSpec,
-	config::DatabaseConfig, Roles,
->>>>>>> 22fd8ff1
+	config::DatabaseConfig, Configuration, ServiceBuilderCommand,
 };
 use sp_runtime::traits::{Block as BlockT, Header as HeaderT};
 use std::fmt::Debug;
@@ -68,11 +62,7 @@
 
 impl ExportBlocksCmd {
 	/// Run the export-blocks command
-<<<<<<< HEAD
-	pub async fn run<G, E, B, BC, BB>(
-=======
-	pub fn run<B, BC, BB>(
->>>>>>> 22fd8ff1
+	pub async fn run<B, BC, BB>(
 		self,
 		config: Configuration,
 		builder: B,
@@ -105,24 +95,5 @@
 	}
 }
 
-<<<<<<< HEAD
 #[substrate_cli_params(shared_params = shared_params, pruning_params = pruning_params)]
-impl CliConfiguration for ExportBlocksCmd {}
-=======
-	/// Update and prepare a `Configuration` with command line parameters
-	pub fn update_config<F>(
-		&self,
-		mut config: &mut Configuration,
-		spec_factory: F,
-		version: &VersionInfo,
-	) -> error::Result<()> where
-		F: FnOnce(&str) -> Result<Box<dyn ChainSpec>, String>,
-	{
-		self.shared_params.update_config(&mut config, spec_factory, version)?;
-		self.pruning_params.update_config(&mut config, Roles::FULL, true)?;
-		config.use_in_memory_keystore()?;
-
-		Ok(())
-	}
-}
->>>>>>> 22fd8ff1
+impl CliConfiguration for ExportBlocksCmd {}
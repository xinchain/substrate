--- conflicted
+++ resolved
@@ -14,13 +14,7 @@
 // You should have received a copy of the GNU General Public License
 // along with Substrate.  If not, see <http://www.gnu.org/licenses/>.
 
-use sc_service::{
-<<<<<<< HEAD
-	ChainSpecExtension, Configuration, RuntimeGenesis, ServiceBuilderCommand,
-=======
-	Configuration, ServiceBuilderCommand, ChainSpec, Roles,
->>>>>>> 22fd8ff1
-};
+use sc_service::{Configuration, ServiceBuilderCommand};
 use sp_runtime::traits::{Block as BlockT, Header as HeaderT};
 use std::fmt::Debug;
 use structopt::StructOpt;
@@ -47,15 +41,7 @@
 
 impl RevertCmd {
 	/// Run the revert command
-<<<<<<< HEAD
-	pub fn run<G, E, B, BC, BB>(self, config: Configuration<G, E>, builder: B) -> error::Result<()>
-=======
-	pub fn run<B, BC, BB>(
-		self,
-		config: Configuration,
-		builder: B,
-	) -> error::Result<()>
->>>>>>> 22fd8ff1
+	pub fn run<B, BC, BB>(self, config: Configuration, builder: B) -> error::Result<()>
 	where
 		B: FnOnce(Configuration) -> Result<BC, sc_service::error::Error>,
 		BC: ServiceBuilderCommand<Block = BB> + Unpin,
@@ -70,24 +56,5 @@
 	}
 }
 
-<<<<<<< HEAD
 #[substrate_cli_params(shared_params = shared_params, pruning_params = pruning_params)]
-impl CliConfiguration for RevertCmd {}
-=======
-	/// Update and prepare a `Configuration` with command line parameters
-	pub fn update_config<F>(
-		&self,
-		mut config: &mut Configuration,
-		spec_factory: F,
-		version: &VersionInfo,
-	) -> error::Result<()> where
-		F: FnOnce(&str) -> Result<Box<dyn ChainSpec>, String>,
-	{
-		self.shared_params.update_config(&mut config, spec_factory, version)?;
-		self.pruning_params.update_config(&mut config, Roles::FULL, true)?;
-		config.use_in_memory_keystore()?;
-
-		Ok(())
-	}
-}
->>>>>>> 22fd8ff1
+impl CliConfiguration for RevertCmd {}
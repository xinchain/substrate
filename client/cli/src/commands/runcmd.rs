// Copyright 2018-2020 Parity Technologies (UK) Ltd.
// This file is part of Substrate.

// Substrate is free software: you can redistribute it and/or modify
// it under the terms of the GNU General Public License as published by
// the Free Software Foundation, either version 3 of the License, or
// (at your option) any later version.

// Substrate is distributed in the hope that it will be useful,
// but WITHOUT ANY WARRANTY; without even the implied warranty of
// MERCHANTABILITY or FITNESS FOR A PARTICULAR PURPOSE.  See the
// GNU General Public License for more details.

// You should have received a copy of the GNU General Public License
// along with Substrate.  If not, see <http://www.gnu.org/licenses/>.

use crate::error::{Error, Result};
use crate::params::ImportParams;
use crate::params::KeystoreParams;
use crate::params::NetworkConfigurationParams;
use crate::params::SharedParams;
use crate::params::TransactionPoolParams;
use crate::substrate_cli_params;
use crate::CliConfiguration;
use regex::Regex;
use sc_service::{
	config::{PrometheusConfig, TransactionPoolOptions}, ChainSpec, Roles,
};
use sc_telemetry::TelemetryEndpoints;
use std::net::SocketAddr;
use structopt::{clap::arg_enum, StructOpt};

arg_enum! {
	/// Whether off-chain workers are enabled.
	#[allow(missing_docs)]
	#[derive(Debug, Clone)]
	pub enum OffchainWorkerEnabled {
		Always,
		Never,
		WhenValidating,
	}
}

/// The `run` command used to run a node.
#[derive(Debug, StructOpt, Clone)]
pub struct RunCmd {
	/// Enable validator mode.
	///
	/// The node will be started with the authority role and actively
	/// participate in any consensus task that it can (e.g. depending on
	/// availability of local keys).
	#[structopt(
		long = "validator",
		conflicts_with_all = &[ "sentry" ]
	)]
	pub validator: bool,

	/// Enable sentry mode.
	///
	/// The node will be started with the authority role and participate in
	/// consensus tasks as an "observer", it will never actively participate
	/// regardless of whether it could (e.g. keys are available locally). This
	/// mode is useful as a secure proxy for validators (which would run
	/// detached from the network), since we want this node to participate in
	/// the full consensus protocols in order to have all needed consensus data
	/// available to relay to private nodes.
	#[structopt(
		long = "sentry",
		conflicts_with_all = &[ "validator", "light" ]
	)]
	pub sentry: bool,

	/// Disable GRANDPA voter when running in validator mode, otherwise disable the GRANDPA observer.
	#[structopt(long = "no-grandpa")]
	pub no_grandpa: bool,

	/// Experimental: Run in light client mode.
	#[structopt(long = "light", conflicts_with = "sentry")]
	pub light: bool,

	/// Listen to all RPC interfaces.
	///
	/// Default is local. Note: not all RPC methods are safe to be exposed publicly. Use an RPC proxy
	/// server to filter out dangerous methods. More details: https://github.com/paritytech/substrate/wiki/Public-RPC.
	/// Use `--unsafe-rpc-external` to suppress the warning if you understand the risks.
	#[structopt(long = "rpc-external")]
	pub rpc_external: bool,

	/// Listen to all RPC interfaces.
	///
	/// Same as `--rpc-external`.
	#[structopt(long = "unsafe-rpc-external")]
	pub unsafe_rpc_external: bool,

	/// Listen to all Websocket interfaces.
	///
	/// Default is local. Note: not all RPC methods are safe to be exposed publicly. Use an RPC proxy
	/// server to filter out dangerous methods. More details: https://github.com/paritytech/substrate/wiki/Public-RPC.
	/// Use `--unsafe-ws-external` to suppress the warning if you understand the risks.
	#[structopt(long = "ws-external")]
	pub ws_external: bool,

	/// Listen to all Websocket interfaces.
	///
	/// Same as `--ws-external` but doesn't warn you about it.
	#[structopt(long = "unsafe-ws-external")]
	pub unsafe_ws_external: bool,

	/// Listen to all Prometheus data source interfaces.
	///
	/// Default is local.
	#[structopt(long = "prometheus-external")]
	pub prometheus_external: bool,

	/// Specify HTTP RPC server TCP port.
	// NOTE: this is an option so implementations can set their own defaults
	#[structopt(long = "rpc-port", value_name = "PORT")]
	pub rpc_port: Option<u16>,

	/// Specify WebSockets RPC server TCP port.
	// NOTE: this is an option so implementations can set their own defaults
	#[structopt(long = "ws-port", value_name = "PORT")]
	pub ws_port: Option<u16>,

	/// Maximum number of WS RPC server connections.
	// NOTE: this is an option so implementations can set their own defaults
	#[structopt(long = "ws-max-connections", value_name = "COUNT")]
	pub ws_max_connections: Option<usize>,

	/// Specify browser Origins allowed to access the HTTP & WS RPC servers.
	///
	/// A comma-separated list of origins (protocol://domain or special `null`
	/// value). Value of `all` will disable origin validation. Default is to
	/// allow localhost and https://polkadot.js.org origins. When running in
	/// --dev mode the default is to allow all origins.
	// NOTE: this is an option so implementations can set their own defaults
	#[structopt(long = "rpc-cors", value_name = "ORIGINS", parse(try_from_str = parse_cors))]
	pub rpc_cors: Option<Cors>,

	/// Specify Prometheus data source server TCP Port.
	#[structopt(long = "prometheus-port", value_name = "PORT")]
	pub prometheus_port: Option<u16>,

	/// Do not expose a Prometheus metric endpoint.
	///
	/// Prometheus metric endpoint is enabled by default.
	#[structopt(long = "no-prometheus")]
	pub no_prometheus: bool,

	/// The human-readable name for this node.
	///
	/// The node name will be reported to the telemetry server, if enabled.
	// NOTE: this is an option so implementations can set their own defaults
	#[structopt(long = "name", value_name = "NAME")]
	pub name: Option<String>,

	/// Disable connecting to the Substrate telemetry server.
	///
	/// Telemetry is on by default on global chains.
	#[structopt(long = "no-telemetry")]
	pub no_telemetry: bool,

	/// The URL of the telemetry server to connect to.
	///
	/// This flag can be passed multiple times as a means to specify multiple
	/// telemetry endpoints. Verbosity levels range from 0-9, with 0 denoting
	/// the least verbosity. If no verbosity level is specified the default is
	/// 0.
	#[structopt(long = "telemetry-url", value_name = "URL VERBOSITY", parse(try_from_str = parse_telemetry_endpoints))]
	pub telemetry_endpoints: Vec<(String, u8)>,

	/// Should execute offchain workers on every block.
	///
	/// By default it's only enabled for nodes that are authoring new blocks.
	#[structopt(
		long = "offchain-worker",
		value_name = "ENABLED",
		possible_values = &OffchainWorkerEnabled::variants(),
		case_insensitive = true,
		default_value = "WhenValidating"
	)]
	pub offchain_worker: OffchainWorkerEnabled,

	#[allow(missing_docs)]
	#[structopt(flatten)]
	pub shared_params: SharedParams,

	#[allow(missing_docs)]
	#[structopt(flatten)]
	pub import_params: ImportParams,

	#[allow(missing_docs)]
	#[structopt(flatten)]
	pub network_config: NetworkConfigurationParams,

	#[allow(missing_docs)]
	#[structopt(flatten)]
	pub pool_config: TransactionPoolParams,

	/// Shortcut for `--name Alice --validator` with session keys for `Alice` added to keystore.
	#[structopt(long, conflicts_with_all = &["bob", "charlie", "dave", "eve", "ferdie", "one", "two"])]
	pub alice: bool,

	/// Shortcut for `--name Bob --validator` with session keys for `Bob` added to keystore.
	#[structopt(long, conflicts_with_all = &["alice", "charlie", "dave", "eve", "ferdie", "one", "two"])]
	pub bob: bool,

	/// Shortcut for `--name Charlie --validator` with session keys for `Charlie` added to keystore.
	#[structopt(long, conflicts_with_all = &["alice", "bob", "dave", "eve", "ferdie", "one", "two"])]
	pub charlie: bool,

	/// Shortcut for `--name Dave --validator` with session keys for `Dave` added to keystore.
	#[structopt(long, conflicts_with_all = &["alice", "bob", "charlie", "eve", "ferdie", "one", "two"])]
	pub dave: bool,

	/// Shortcut for `--name Eve --validator` with session keys for `Eve` added to keystore.
	#[structopt(long, conflicts_with_all = &["alice", "bob", "charlie", "dave", "ferdie", "one", "two"])]
	pub eve: bool,

	/// Shortcut for `--name Ferdie --validator` with session keys for `Ferdie` added to keystore.
	#[structopt(long, conflicts_with_all = &["alice", "bob", "charlie", "dave", "eve", "one", "two"])]
	pub ferdie: bool,

	/// Shortcut for `--name One --validator` with session keys for `One` added to keystore.
	#[structopt(long, conflicts_with_all = &["alice", "bob", "charlie", "dave", "eve", "ferdie", "two"])]
	pub one: bool,

	/// Shortcut for `--name Two --validator` with session keys for `Two` added to keystore.
	#[structopt(long, conflicts_with_all = &["alice", "bob", "charlie", "dave", "eve", "ferdie", "one"])]
	pub two: bool,

	/// Enable authoring even when offline.
	#[structopt(long = "force-authoring")]
	pub force_authoring: bool,

	#[allow(missing_docs)]
	#[structopt(flatten)]
	pub keystore_params: KeystoreParams,

	/// The size of the instances cache for each runtime.
	///
	/// The default value is 8 and the values higher than 256 are ignored.
	// NOTE: this is an option so implementations can set their own defaults
	#[structopt(long)]
	pub max_runtime_instances: Option<usize>,
}

impl RunCmd {
	/// Get the `Sr25519Keyring` matching one of the flag.
	pub fn get_keyring(&self) -> Option<sp_keyring::Sr25519Keyring> {
		use sp_keyring::Sr25519Keyring::*;

		if self.alice {
			Some(Alice)
		} else if self.bob {
			Some(Bob)
		} else if self.charlie {
			Some(Charlie)
		} else if self.dave {
			Some(Dave)
		} else if self.eve {
			Some(Eve)
		} else if self.ferdie {
			Some(Ferdie)
		} else if self.one {
			Some(One)
		} else if self.two {
			Some(Two)
		} else {
			None
		}
	}
}

#[substrate_cli_params(
	shared_params = shared_params,
	import_params = import_params,
	network_params = network_config,
	keystore_params = keystore_params,
)]
impl CliConfiguration for RunCmd {
	fn node_name(&self) -> Result<String> {
		let name: String = match (self.name.as_ref(), self.get_keyring()) {
			(Some(name), _) => name.to_string(),
			(_, Some(keyring)) => keyring.to_string(),
			(None, None) => crate::generate_node_name(),
		};

		if let Err(msg) = is_node_name_valid(&name) {
			return Err(Error::Input(format!(
				"Invalid node name '{}'. Reason: {}. If unsure, use none.",
				name, msg
			)));
		}

		Ok(name)
	}

	fn dev_key_seed(&self, is_dev: bool) -> Result<Option<String>> {
		Ok(self.get_keyring().map(|a| format!("//{}", a)).or_else(|| {
			if is_dev && !self.light {
				Some("//Alice".into())
			} else {
				None
			}
		}))
	}

	fn telemetry_endpoints(
		&self,
		chain_spec: &Box<dyn ChainSpec>,
	) -> Result<Option<TelemetryEndpoints>> {
		Ok(if self.no_telemetry {
			None
		} else if !self.telemetry_endpoints.is_empty() {
			Some(TelemetryEndpoints::new(self.telemetry_endpoints.clone()))
		} else {
			chain_spec.telemetry_endpoints().clone()
		})
	}

	fn sentry_mode(&self) -> Result<bool> {
		Ok(self.sentry)
	}

	fn roles(&self, is_dev: bool) -> Result<Roles> {
		let keyring = self.get_keyring();
		let is_light = self.light;
		let is_authority =
			(self.validator || self.sentry || is_dev || keyring.is_some()) && !is_light;

		Ok(if is_light {
			sc_service::Roles::LIGHT
		} else if is_authority {
			sc_service::Roles::AUTHORITY
		} else {
			sc_service::Roles::FULL
		})
	}

	fn force_authoring(&self) -> Result<bool> {
		// Imply forced authoring on --dev
		Ok(self.shared_params.dev || self.force_authoring)
	}

	fn prometheus_config(&self) -> Result<Option<PrometheusConfig>> {
		if self.no_prometheus {
			Ok(None)
		} else {
			let prometheus_interface: &str = if self.prometheus_external {
				"0.0.0.0"
			} else {
				"127.0.0.1"
			};

			Ok(Some(PrometheusConfig::new_with_default_registry(
				parse_address(
					&format!("{}:{}", prometheus_interface, 9615),
					self.prometheus_port,
				)?,
			)))
		}
	}

	fn disable_grandpa(&self) -> Result<bool> {
		Ok(self.no_grandpa)
	}

	fn rpc_ws_max_connections(&self) -> Result<Option<usize>> {
		Ok(self.ws_max_connections)
	}

	fn rpc_cors(&self, is_dev: bool) -> Result<Option<Vec<String>>> {
		Ok(self
			.rpc_cors
			.clone()
			.unwrap_or_else(|| {
				if is_dev {
					log::warn!("Running in --dev mode, RPC CORS has been disabled.");
					Cors::All
				} else {
					Cors::List(vec![
						"http://localhost:*".into(),
						"http://127.0.0.1:*".into(),
						"https://localhost:*".into(),
						"https://127.0.0.1:*".into(),
						"https://polkadot.js.org".into(),
					])
				}
			})
			.into())
	}

<<<<<<< HEAD
	fn rpc_http(&self) -> Result<Option<SocketAddr>> {
		let rpc_interface: &str =
			interface_str(self.rpc_external, self.unsafe_rpc_external, self.validator)?;
=======
		config.rpc_ws_max_connections = self.ws_max_connections;
		config.rpc_cors = self.rpc_cors.clone().unwrap_or_else(|| if is_dev {
			log::warn!("Running in --dev mode, RPC CORS has been disabled.");
			Cors::All
		} else {
			Cors::List(vec![
				"http://localhost:*".into(),
				"http://127.0.0.1:*".into(),
				"https://localhost:*".into(),
				"https://127.0.0.1:*".into(),
				"https://polkadot.js.org".into(),
			])
		}).into();

		// Override telemetry
		if self.no_telemetry {
			config.telemetry_endpoints = None;
		} else if !self.telemetry_endpoints.is_empty() {
			config.telemetry_endpoints = Some(
				TelemetryEndpoints::new(self.telemetry_endpoints.clone()).map_err(|e| e.to_string())?
			);
		}
>>>>>>> fe23d880

		Ok(Some(parse_address(
			&format!("{}:{}", rpc_interface, 9933),
			self.rpc_port,
		)?))
	}

	fn rpc_ws(&self) -> Result<Option<SocketAddr>> {
		let ws_interface: &str =
			interface_str(self.ws_external, self.unsafe_ws_external, self.validator)?;

		Ok(Some(parse_address(
			&format!("{}:{}", ws_interface, 9944),
			self.ws_port,
		)?))
	}

	fn offchain_worker(&self, roles: Roles) -> Result<bool> {
		Ok(match (&self.offchain_worker, roles) {
			(OffchainWorkerEnabled::WhenValidating, Roles::AUTHORITY) => true,
			(OffchainWorkerEnabled::Always, _) => true,
			(OffchainWorkerEnabled::Never, _) => false,
			(OffchainWorkerEnabled::WhenValidating, _) => false,
		})
	}

	fn transaction_pool(&self) -> Result<TransactionPoolOptions> {
		self.pool_config.transaction_pool()
	}

	fn max_runtime_instances(&self) -> Result<Option<usize>> {
		Ok(self.max_runtime_instances.map(|x| x.min(256)))
	}
}

/// Check whether a node name is considered as valid.
pub fn is_node_name_valid(_name: &str) -> std::result::Result<(), &str> {
	let name = _name.to_string();
	if name.chars().count() >= crate::NODE_NAME_MAX_LENGTH {
		return Err("Node name too long");
	}

	let invalid_chars = r"[\\.@]";
	let re = Regex::new(invalid_chars).unwrap();
	if re.is_match(&name) {
		return Err("Node name should not contain invalid chars such as '.' and '@'");
	}

	let invalid_patterns = r"(https?:\\/+)?(www)+";
	let re = Regex::new(invalid_patterns).unwrap();
	if re.is_match(&name) {
		return Err("Node name should not contain urls");
	}

	Ok(())
}

fn parse_address(address: &str, port: Option<u16>) -> std::result::Result<SocketAddr, String> {
	let mut address: SocketAddr = address
		.parse()
		.map_err(|_| format!("Invalid address: {}", address))?;
	if let Some(port) = port {
		address.set_port(port);
	}

	Ok(address)
}

fn interface_str(
	is_external: bool,
	is_unsafe_external: bool,
	is_validator: bool,
) -> Result<&'static str> {
	if is_external && is_validator {
		return Err(Error::Input(
			"--rpc-external and --ws-external options shouldn't be \
		used if the node is running as a validator. Use `--unsafe-rpc-external` if you understand \
		the risks. See the options description for more information."
				.to_owned(),
		));
	}

	if is_external || is_unsafe_external {
		log::warn!(
			"It isn't safe to expose RPC publicly without a proxy server that filters \
		available set of RPC methods."
		);

		Ok("0.0.0.0")
	} else {
		Ok("127.0.0.1")
	}
}

/// Default to verbosity level 0, if none is provided.
fn parse_telemetry_endpoints(
	s: &str,
) -> std::result::Result<(String, u8), Box<dyn std::error::Error>> {
	let pos = s.find(' ');
	match pos {
		None => Ok((s.to_owned(), 0)),
		Some(pos_) => {
			let verbosity = s[pos_ + 1..].parse()?;
			let url = s[..pos_].parse()?;
			Ok((url, verbosity))
		}
	}
}

/// CORS setting
///
/// The type is introduced to overcome `Option<Option<T>>`
/// handling of `structopt`.
#[derive(Clone, Debug)]
pub enum Cors {
	/// All hosts allowed.
	All,
	/// Only hosts on the list are allowed.
	List(Vec<String>),
}

impl From<Cors> for Option<Vec<String>> {
	fn from(cors: Cors) -> Self {
		match cors {
			Cors::All => None,
			Cors::List(list) => Some(list),
		}
	}
}

/// Parse cors origins.
fn parse_cors(s: &str) -> std::result::Result<Cors, Box<dyn std::error::Error>> {
	let mut is_all = false;
	let mut origins = Vec::new();
	for part in s.split(',') {
		match part {
			"all" | "*" => {
				is_all = true;
				break;
			}
			other => origins.push(other.to_owned()),
		}
	}

	Ok(if is_all {
		Cors::All
	} else {
		Cors::List(origins)
	})
}

#[cfg(test)]
mod tests {
	use super::*;

	#[test]
	fn tests_node_name_good() {
		assert!(is_node_name_valid("short name").is_ok());
	}

	#[test]
	fn tests_node_name_bad() {
		assert!(is_node_name_valid("long names are not very cool for the ui").is_err());
		assert!(is_node_name_valid("Dots.not.Ok").is_err());
		assert!(is_node_name_valid("http://visit.me").is_err());
		assert!(is_node_name_valid("https://visit.me").is_err());
		assert!(is_node_name_valid("www.visit.me").is_err());
		assert!(is_node_name_valid("email@domain").is_err());
	}
<<<<<<< HEAD
=======

	#[test]
	fn keystore_path_is_generated_correctly() {
		let chain_spec = GenericChainSpec::from_genesis(
			"test",
			"test-id",
			|| (),
			Vec::new(),
			None,
			None,
			None,
			None::<()>,
		);

		for keystore_path in vec![None, Some("/keystore/path")] {
			let args: Vec<&str> = vec![];
			let mut cli = RunCmd::from_iter(args);
			cli.keystore_path = keystore_path.clone().map(PathBuf::from);

			let mut config = Configuration::default();
			config.config_dir = Some(PathBuf::from("/test/path"));
			config.chain_spec = Some(Box::new(chain_spec.clone()));
			let chain_spec = chain_spec.clone();
			cli.update_config(&mut config, move |_| Ok(Box::new(chain_spec)), TEST_VERSION_INFO).unwrap();

			let expected_path = match keystore_path {
				Some(path) => PathBuf::from(path),
				None => PathBuf::from("/test/path/chains/test-id/keystore"),
			};

			assert_eq!(expected_path, config.keystore.path().unwrap().to_owned());
		}
	}

	#[test]
	fn ensure_load_spec_provide_defaults() {
		let chain_spec = GenericChainSpec::from_genesis(
			"test",
			"test-id",
			|| (),
			vec!["boo".to_string()],
			Some(TelemetryEndpoints::new(vec![("wss://foo/bar".to_string(), 42)])
				.expect("provided url should be valid")),
			None,
			None,
			None::<()>,
		);

		let args: Vec<&str> = vec![];
		let cli = RunCmd::from_iter(args);

		let mut config = Configuration::from_version(TEST_VERSION_INFO);
		cli.update_config(&mut config, |_| Ok(Box::new(chain_spec)), TEST_VERSION_INFO).unwrap();

		assert!(config.chain_spec.is_some());
		assert!(!config.network.boot_nodes.is_empty());
		assert!(config.telemetry_endpoints.is_some());
	}

	#[test]
	fn ensure_update_config_for_running_node_provides_defaults() {
		let chain_spec = GenericChainSpec::from_genesis(
			"test",
			"test-id",
			|| (),
			vec![],
			None,
			None,
			None,
			None::<()>,
		);

		let args: Vec<&str> = vec![];
		let cli = RunCmd::from_iter(args);

		let mut config = Configuration::from_version(TEST_VERSION_INFO);
		cli.init(&TEST_VERSION_INFO).unwrap();
		cli.update_config(&mut config, |_| Ok(Box::new(chain_spec)), TEST_VERSION_INFO).unwrap();

		assert!(config.config_dir.is_some());
		assert!(config.database.is_some());
		if let Some(DatabaseConfig::Path { ref cache_size, .. }) = config.database {
			assert!(cache_size.is_some());
		} else {
			panic!("invalid config.database variant");
		}
		assert!(!config.name.is_empty());
		assert!(config.network.config_path.is_some());
		assert!(!config.network.listen_addresses.is_empty());
	}
>>>>>>> fe23d880
}<|MERGE_RESOLUTION|>--- conflicted
+++ resolved
@@ -24,7 +24,8 @@
 use crate::CliConfiguration;
 use regex::Regex;
 use sc_service::{
-	config::{PrometheusConfig, TransactionPoolOptions}, ChainSpec, Roles,
+	config::{PrometheusConfig, TransactionPoolOptions},
+	ChainSpec, Roles,
 };
 use sc_telemetry::TelemetryEndpoints;
 use std::net::SocketAddr;
@@ -313,7 +314,10 @@
 		Ok(if self.no_telemetry {
 			None
 		} else if !self.telemetry_endpoints.is_empty() {
-			Some(TelemetryEndpoints::new(self.telemetry_endpoints.clone()))
+			Some(
+				TelemetryEndpoints::new(self.telemetry_endpoints.clone())
+					.map_err(|e| e.to_string())?,
+			)
 		} else {
 			chain_spec.telemetry_endpoints().clone()
 		})
@@ -391,34 +395,9 @@
 			.into())
 	}
 
-<<<<<<< HEAD
 	fn rpc_http(&self) -> Result<Option<SocketAddr>> {
 		let rpc_interface: &str =
 			interface_str(self.rpc_external, self.unsafe_rpc_external, self.validator)?;
-=======
-		config.rpc_ws_max_connections = self.ws_max_connections;
-		config.rpc_cors = self.rpc_cors.clone().unwrap_or_else(|| if is_dev {
-			log::warn!("Running in --dev mode, RPC CORS has been disabled.");
-			Cors::All
-		} else {
-			Cors::List(vec![
-				"http://localhost:*".into(),
-				"http://127.0.0.1:*".into(),
-				"https://localhost:*".into(),
-				"https://127.0.0.1:*".into(),
-				"https://polkadot.js.org".into(),
-			])
-		}).into();
-
-		// Override telemetry
-		if self.no_telemetry {
-			config.telemetry_endpoints = None;
-		} else if !self.telemetry_endpoints.is_empty() {
-			config.telemetry_endpoints = Some(
-				TelemetryEndpoints::new(self.telemetry_endpoints.clone()).map_err(|e| e.to_string())?
-			);
-		}
->>>>>>> fe23d880
 
 		Ok(Some(parse_address(
 			&format!("{}:{}", rpc_interface, 9933),
@@ -588,97 +567,4 @@
 		assert!(is_node_name_valid("www.visit.me").is_err());
 		assert!(is_node_name_valid("email@domain").is_err());
 	}
-<<<<<<< HEAD
-=======
-
-	#[test]
-	fn keystore_path_is_generated_correctly() {
-		let chain_spec = GenericChainSpec::from_genesis(
-			"test",
-			"test-id",
-			|| (),
-			Vec::new(),
-			None,
-			None,
-			None,
-			None::<()>,
-		);
-
-		for keystore_path in vec![None, Some("/keystore/path")] {
-			let args: Vec<&str> = vec![];
-			let mut cli = RunCmd::from_iter(args);
-			cli.keystore_path = keystore_path.clone().map(PathBuf::from);
-
-			let mut config = Configuration::default();
-			config.config_dir = Some(PathBuf::from("/test/path"));
-			config.chain_spec = Some(Box::new(chain_spec.clone()));
-			let chain_spec = chain_spec.clone();
-			cli.update_config(&mut config, move |_| Ok(Box::new(chain_spec)), TEST_VERSION_INFO).unwrap();
-
-			let expected_path = match keystore_path {
-				Some(path) => PathBuf::from(path),
-				None => PathBuf::from("/test/path/chains/test-id/keystore"),
-			};
-
-			assert_eq!(expected_path, config.keystore.path().unwrap().to_owned());
-		}
-	}
-
-	#[test]
-	fn ensure_load_spec_provide_defaults() {
-		let chain_spec = GenericChainSpec::from_genesis(
-			"test",
-			"test-id",
-			|| (),
-			vec!["boo".to_string()],
-			Some(TelemetryEndpoints::new(vec![("wss://foo/bar".to_string(), 42)])
-				.expect("provided url should be valid")),
-			None,
-			None,
-			None::<()>,
-		);
-
-		let args: Vec<&str> = vec![];
-		let cli = RunCmd::from_iter(args);
-
-		let mut config = Configuration::from_version(TEST_VERSION_INFO);
-		cli.update_config(&mut config, |_| Ok(Box::new(chain_spec)), TEST_VERSION_INFO).unwrap();
-
-		assert!(config.chain_spec.is_some());
-		assert!(!config.network.boot_nodes.is_empty());
-		assert!(config.telemetry_endpoints.is_some());
-	}
-
-	#[test]
-	fn ensure_update_config_for_running_node_provides_defaults() {
-		let chain_spec = GenericChainSpec::from_genesis(
-			"test",
-			"test-id",
-			|| (),
-			vec![],
-			None,
-			None,
-			None,
-			None::<()>,
-		);
-
-		let args: Vec<&str> = vec![];
-		let cli = RunCmd::from_iter(args);
-
-		let mut config = Configuration::from_version(TEST_VERSION_INFO);
-		cli.init(&TEST_VERSION_INFO).unwrap();
-		cli.update_config(&mut config, |_| Ok(Box::new(chain_spec)), TEST_VERSION_INFO).unwrap();
-
-		assert!(config.config_dir.is_some());
-		assert!(config.database.is_some());
-		if let Some(DatabaseConfig::Path { ref cache_size, .. }) = config.database {
-			assert!(cache_size.is_some());
-		} else {
-			panic!("invalid config.database variant");
-		}
-		assert!(!config.name.is_empty());
-		assert!(config.network.config_path.is_some());
-		assert!(!config.network.listen_addresses.is_empty());
-	}
->>>>>>> fe23d880
 }
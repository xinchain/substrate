// Copyright 2018-2020 Parity Technologies (UK) Ltd.
// This file is part of Substrate.

// Substrate is free software: you can redistribute it and/or modify
// it under the terms of the GNU General Public License as published by
// the Free Software Foundation, either version 3 of the License, or
// (at your option) any later version.

// Substrate is distributed in the hope that it will be useful,
// but WITHOUT ANY WARRANTY; without even the implied warranty of
// MERCHANTABILITY or FITNESS FOR A PARTICULAR PURPOSE.  See the
// GNU General Public License for more details.

// You should have received a copy of the GNU General Public License
// along with Substrate.  If not, see <http://www.gnu.org/licenses/>.

use std::pin::Pin;
use std::sync::Arc;
use std::task::{Context, Poll};

use futures::{prelude::*, channel::mpsc};

use finality_grandpa::{
	BlockNumberOps, Error as GrandpaError, voter, voter_set::VoterSet
};
use log::{debug, info, warn};

use sp_consensus::SelectChain;
use sc_client_api::{CallExecutor, backend::{Backend, AuxStore}};
use sc_client::Client;
use sp_runtime::traits::{NumberFor, Block as BlockT};

use crate::{
	global_communication, CommandOrError, CommunicationIn, Config, environment,
	LinkHalf, Error, aux_schema::PersistentData, VoterCommand, VoterSetState,
};
use crate::authorities::SharedAuthoritySet;
use crate::communication::{Network as NetworkT, NetworkBridge};
use crate::consensus_changes::SharedConsensusChanges;
use sp_finality_grandpa::AuthorityId;

struct ObserverChain<'a, Block: BlockT, B, E, RA>(&'a Client<B, E, Block, RA>);

impl<'a, Block: BlockT, B, E, RA> finality_grandpa::Chain<Block::Hash, NumberFor<Block>>
	for ObserverChain<'a, Block, B, E, RA> where
		B: Backend<Block>,
		E: CallExecutor<Block>,
		NumberFor<Block>: BlockNumberOps,
{
	fn ancestry(&self, base: Block::Hash, block: Block::Hash) -> Result<Vec<Block::Hash>, GrandpaError> {
		environment::ancestry(&self.0, base, block)
	}

	fn best_chain_containing(&self, _block: Block::Hash) -> Option<(Block::Hash, NumberFor<Block>)> {
		// only used by voter
		None
	}
}

fn grandpa_observer<B, E, Block: BlockT, RA, S, F>(
	client: &Arc<Client<B, E, Block, RA>>,
	authority_set: &SharedAuthoritySet<Block::Hash, NumberFor<Block>>,
	consensus_changes: &SharedConsensusChanges<Block::Hash, NumberFor<Block>>,
	voters: &Arc<VoterSet<AuthorityId>>,
	last_finalized_number: NumberFor<Block>,
	commits: S,
	note_round: F,
) -> impl Future<Output=Result<(), CommandOrError<Block::Hash, NumberFor<Block>>>> where
	NumberFor<Block>: BlockNumberOps,
	B: Backend<Block>,
	E: CallExecutor<Block> + Send + Sync + 'static,
	RA: Send + Sync,
	S: Stream<
		Item = Result<CommunicationIn<Block>, CommandOrError<Block::Hash, NumberFor<Block>>>,
	>,
	F: Fn(u64),
{
	let authority_set = authority_set.clone();
	let consensus_changes = consensus_changes.clone();
	let client = client.clone();
	let voters = voters.clone();

	let observer = commits.try_fold(last_finalized_number, move |last_finalized_number, global| {
		let (round, commit, callback) = match global {
			voter::CommunicationIn::Commit(round, commit, callback) => {
				let commit = finality_grandpa::Commit::from(commit);
				(round, commit, callback)
			},
			voter::CommunicationIn::CatchUp(..) => {
				// ignore catch up messages
				return future::ok(last_finalized_number);
			},
		};

		// if the commit we've received targets a block lower or equal to the last
		// finalized, ignore it and continue with the current state
		if commit.target_number <= last_finalized_number {
			return future::ok(last_finalized_number);
		}

		let validation_result = match finality_grandpa::validate_commit(
			&commit,
			&voters,
			&ObserverChain(&*client),
		) {
			Ok(r) => r,
			Err(e) => return future::err(e.into()),
		};

		if let Some(_) = validation_result.ghost() {
			let finalized_hash = commit.target_hash;
			let finalized_number = commit.target_number;

			// commit is valid, finalize the block it targets
			match environment::finalize_block(
				&client,
				&authority_set,
				&consensus_changes,
				None,
				finalized_hash,
				finalized_number,
				(round, commit).into(),
			) {
				Ok(_) => {},
				Err(e) => return future::err(e),
			};

			// note that we've observed completion of this round through the commit,
			// and that implies that the next round has started.
			note_round(round + 1);

			finality_grandpa::process_commit_validation_result(validation_result, callback);

			// proceed processing with new finalized block number
			future::ok(finalized_number)
		} else {
			debug!(target: "afg", "Received invalid commit: ({:?}, {:?})", round, commit);

			finality_grandpa::process_commit_validation_result(validation_result, callback);

			// commit is invalid, continue processing commits with the current state
			future::ok(last_finalized_number)
		}
	});

	observer.map_ok(|_| ())
}

/// Run a GRANDPA observer as a task, the observer will finalize blocks only by
/// listening for and validating GRANDPA commits instead of following the full
/// protocol. Provide configuration and a link to a block import worker that has
/// already been instantiated with `block_import`.
<<<<<<< HEAD
pub fn run_grandpa_observer<B, E, Block: BlockT<Hash=H256>, N, RA, SC, PRA, Sp>(
=======
pub fn run_grandpa_observer<B, E, Block: BlockT, N, RA, SC, Sp>(
>>>>>>> d2d7ab90
	config: Config,
	link: LinkHalf<B, E, Block, RA, PRA, SC>,
	network: N,
	on_exit: impl futures::Future<Output=()> + Clone + Send + Unpin + 'static,
	executor: Sp,
) -> sp_blockchain::Result<impl Future<Output = ()> + Unpin + Send + 'static> where
	B: Backend<Block> + 'static,
	E: CallExecutor<Block> + Send + Sync + 'static,
	N: NetworkT<Block> + Send + Clone + 'static,
	SC: SelectChain<Block> + 'static,
	NumberFor<Block>: BlockNumberOps,
	RA: Send + Sync + 'static,
	Sp: futures::task::Spawn + 'static,
	Client<B, E, Block, RA>: AuxStore,
{
	let LinkHalf {
		client,
		select_chain: _,
		persistent_data,
		voter_commands_rx,
		..
	} = link;

	let network = NetworkBridge::new(
		network,
		config.clone(),
		persistent_data.set_state.clone(),
		&executor,
	);

	let observer_work = ObserverWork::new(
		client,
		network,
		persistent_data,
		config.keystore.clone(),
		voter_commands_rx
	);

	let observer_work = observer_work
		.map_ok(|_| ())
		.map_err(|e| {
			warn!("GRANDPA Observer failed: {:?}", e);
		});

	Ok(future::select(observer_work, on_exit).map(drop))
}

/// Future that powers the observer.
#[must_use]
struct ObserverWork<B: BlockT, N: NetworkT<B>, E, Backend, RA> {
	observer: Pin<Box<dyn Future<Output = Result<(), CommandOrError<B::Hash, NumberFor<B>>>> + Send>>,
	client: Arc<Client<Backend, E, B, RA>>,
	network: NetworkBridge<B, N>,
	persistent_data: PersistentData<B>,
	keystore: Option<sc_keystore::KeyStorePtr>,
	voter_commands_rx: mpsc::UnboundedReceiver<VoterCommand<B::Hash, NumberFor<B>>>,
}

impl<B, N, E, Bk, RA> ObserverWork<B, N, E, Bk, RA>
where
	B: BlockT,
	N: NetworkT<B>,
	NumberFor<B>: BlockNumberOps,
	RA: 'static + Send + Sync,
	E: CallExecutor<B> + Send + Sync + 'static,
	Bk: Backend<B> + 'static,
	Client<Bk, E, B, RA>: AuxStore,
{
	fn new(
		client: Arc<Client<Bk, E, B, RA>>,
		network: NetworkBridge<B, N>,
		persistent_data: PersistentData<B>,
		keystore: Option<sc_keystore::KeyStorePtr>,
		voter_commands_rx: mpsc::UnboundedReceiver<VoterCommand<B::Hash, NumberFor<B>>>,
	) -> Self {

		let mut work = ObserverWork {
			// `observer` is set to a temporary value and replaced below when
			// calling `rebuild_observer`.
			observer: Box::pin(future::pending()) as Pin<Box<_>>,
			client,
			network,
			persistent_data,
			keystore,
			voter_commands_rx,
		};
		work.rebuild_observer();
		work
	}

	/// Rebuilds the `self.observer` field using the current authority set
	/// state. This method should be called when we know that the authority set
	/// has changed (e.g. as signalled by a voter command).
	fn rebuild_observer(&mut self) {
		let set_id = self.persistent_data.authority_set.set_id();
		let voters = Arc::new(self.persistent_data.authority_set.current_authorities());

		// start global communication stream for the current set
		let (global_in, _) = global_communication(
			set_id,
			&voters,
			&self.client,
			&self.network,
			&self.keystore,
		);

		let last_finalized_number = self.client.chain_info().finalized_number;

		// NOTE: since we are not using `round_communication` we have to
		// manually note the round with the gossip validator, otherwise we won't
		// relay round messages. we want all full nodes to contribute to vote
		// availability.
		let note_round = {
			let network = self.network.clone();
			let voters = voters.clone();

			move |round| network.note_round(
				crate::communication::Round(round),
				crate::communication::SetId(set_id),
				&*voters,
			)
		};

		// create observer for the current set
		let observer = grandpa_observer(
			&self.client,
			&self.persistent_data.authority_set,
			&self.persistent_data.consensus_changes,
			&voters,
			last_finalized_number,
			global_in,
			note_round,
		);

		self.observer = Box::pin(observer);
	}

	fn handle_voter_command(
		&mut self,
		command: VoterCommand<B::Hash, NumberFor<B>>,
	) -> Result<(), Error> {
		// the observer doesn't use the voter set state, but we need to
		// update it on-disk in case we restart as validator in the future.
		self.persistent_data.set_state = match command {
			VoterCommand::Pause(reason) => {
				info!(target: "afg", "Pausing old validator set: {}", reason);

				let completed_rounds = self.persistent_data.set_state.read().completed_rounds();
				let set_state = VoterSetState::Paused { completed_rounds };

				crate::aux_schema::write_voter_set_state(&*self.client, &set_state)?;

				set_state
			},
			VoterCommand::ChangeAuthorities(new) => {
				// start the new authority set using the block where the
				// set changed (not where the signal happened!) as the base.
				let set_state = VoterSetState::live(
					new.set_id,
					&*self.persistent_data.authority_set.inner().read(),
					(new.canon_hash, new.canon_number),
				);

				crate::aux_schema::write_voter_set_state(&*self.client, &set_state)?;

				set_state
			},
		}.into();

		self.rebuild_observer();
		Ok(())
	}
}

impl<B, N, E, Bk, RA> Future for ObserverWork<B, N, E, Bk, RA>
where
	B: BlockT,
	N: NetworkT<B>,
	NumberFor<B>: BlockNumberOps,
	RA: 'static + Send + Sync,
	E: CallExecutor<B> + Send + Sync + 'static,
	Bk: Backend<B> + 'static,
	Client<Bk, E, B, RA>: AuxStore,
{
	type Output = Result<(), Error>;

	fn poll(self: Pin<&mut Self>, cx: &mut Context) -> Poll<Self::Output> {
		let this = Pin::into_inner(self);

		match Future::poll(Pin::new(&mut this.observer), cx) {
			Poll::Pending => {}
			Poll::Ready(Ok(())) => {
				// observer commit stream doesn't conclude naturally; this could reasonably be an error.
				return Poll::Ready(Ok(()))
			}
			Poll::Ready(Err(CommandOrError::Error(e))) => {
				// return inner observer error
				return Poll::Ready(Err(e))
			}
			Poll::Ready(Err(CommandOrError::VoterCommand(command))) => {
				// some command issued internally
				this.handle_voter_command(command)?;
				cx.waker().wake_by_ref();
			}
		}

		match Stream::poll_next(Pin::new(&mut this.voter_commands_rx), cx) {
			Poll::Pending => {}
			Poll::Ready(None) => {
				// the `voter_commands_rx` stream should never conclude since it's never closed.
				return Poll::Ready(Ok(()))
			}
			Poll::Ready(Some(command)) => {
				// some command issued externally
				this.handle_voter_command(command)?;
				cx.waker().wake_by_ref();
			}
		}

		Poll::Pending
	}
}<|MERGE_RESOLUTION|>--- conflicted
+++ resolved
@@ -150,11 +150,7 @@
 /// listening for and validating GRANDPA commits instead of following the full
 /// protocol. Provide configuration and a link to a block import worker that has
 /// already been instantiated with `block_import`.
-<<<<<<< HEAD
-pub fn run_grandpa_observer<B, E, Block: BlockT<Hash=H256>, N, RA, SC, PRA, Sp>(
-=======
-pub fn run_grandpa_observer<B, E, Block: BlockT, N, RA, SC, Sp>(
->>>>>>> d2d7ab90
+pub fn run_grandpa_observer<B, E, Block: BlockT, N, RA, PRA, SC, Sp>(
 	config: Config,
 	link: LinkHalf<B, E, Block, RA, PRA, SC>,
 	network: N,

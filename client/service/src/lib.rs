// Copyright 2017-2019 Parity Technologies (UK) Ltd.
// This file is part of Substrate.

// Substrate is free software: you can redistribute it and/or modify
// it under the terms of the GNU General Public License as published by
// the Free Software Foundation, either version 3 of the License, or
// (at your option) any later version.

// Substrate is distributed in the hope that it will be useful,
// but WITHOUT ANY WARRANTY; without even the implied warranty of
// MERCHANTABILITY or FITNESS FOR A PARTICULAR PURPOSE.  See the
// GNU General Public License for more details.

// You should have received a copy of the GNU General Public License
// along with Substrate.  If not, see <http://www.gnu.org/licenses/>.

//! Substrate service. Starts a thread that spins up the network, client, and extrinsic pool.
//! Manages communication between them.

#![warn(missing_docs)]

pub mod config;
#[macro_use]
pub mod chain_ops;
pub mod error;

mod builder;
mod status_sinks;

use std::io;
use std::marker::PhantomData;
use std::net::SocketAddr;
use std::collections::HashMap;
use std::time::{Duration, Instant};
use futures::sync::mpsc;
use parking_lot::Mutex;

use client::Client;
use exit_future::Signal;
use futures::prelude::*;
use futures03::{
	future::{ready, FutureExt as _, TryFutureExt as _},
	stream::{StreamExt as _, TryStreamExt as _},
};
use network::{
	NetworkService, NetworkState, specialization::NetworkSpecialization,
	Event, DhtEvent, PeerId, ReportHandle,
};
use log::{log, warn, debug, error, Level};
use codec::{Encode, Decode};
use primitives::{Blake2Hasher, H256};
use sr_primitives::generic::BlockId;
use sr_primitives::traits::{NumberFor, Block as BlockT};

pub use self::error::Error;
pub use self::builder::{ServiceBuilder, ServiceBuilderCommand};
pub use config::{Configuration, Roles, PruningMode};
pub use chain_spec::{ChainSpec, Properties, RuntimeGenesis, Extension as ChainSpecExtension};
pub use txpool_api::{TransactionPool, TransactionPoolMaintainer, InPoolTransaction, IntoPoolError};
pub use txpool::txpool::Options as TransactionPoolOptions;
pub use client::FinalityNotifications;
pub use rpc::Metadata as RpcMetadata;
#[doc(hidden)]
pub use std::{ops::Deref, result::Result, sync::Arc};
#[doc(hidden)]
pub use network::{FinalityProofProvider, OnDemand, config::BoxFinalityProofRequestBuilder};
#[doc(hidden)]
pub use futures::future::Executor;

const DEFAULT_PROTOCOL_ID: &str = "sup";

/// Substrate service.
pub struct Service<TBl, TCl, TSc, TNetStatus, TNet, TTxPool, TOc> {
	client: Arc<TCl>,
	select_chain: Option<TSc>,
	network: Arc<TNet>,
	/// Sinks to propagate network status updates.
	/// For each element, every time the `Interval` fires we push an element on the sender.
	network_status_sinks: Arc<Mutex<status_sinks::StatusSinks<(TNetStatus, NetworkState)>>>,
	transaction_pool: Arc<TTxPool>,
	/// A future that resolves when the service has exited, this is useful to
	/// make sure any internally spawned futures stop when the service does.
	exit: exit_future::Exit,
	/// A signal that makes the exit future above resolve, fired on service drop.
	signal: Option<Signal>,
	/// Send a signal when a spawned essential task has concluded. The next time
	/// the service future is polled it should complete with an error.
	essential_failed_tx: mpsc::UnboundedSender<()>,
	/// A receiver for spawned essential-tasks concluding.
	essential_failed_rx: mpsc::UnboundedReceiver<()>,
	/// Sender for futures that must be spawned as background tasks.
	to_spawn_tx: mpsc::UnboundedSender<Box<dyn Future<Item = (), Error = ()> + Send>>,
	/// Receiver for futures that must be spawned as background tasks.
	to_spawn_rx: mpsc::UnboundedReceiver<Box<dyn Future<Item = (), Error = ()> + Send>>,
	/// List of futures to poll from `poll`.
	/// If spawning a background task is not possible, we instead push the task into this `Vec`.
	/// The elements must then be polled manually.
	to_poll: Vec<Box<dyn Future<Item = (), Error = ()> + Send>>,
	rpc_handlers: rpc_servers::RpcHandler<rpc::Metadata>,
	_rpc: Box<dyn std::any::Any + Send + Sync>,
	_telemetry: Option<tel::Telemetry>,
	_telemetry_on_connect_sinks: Arc<Mutex<Vec<mpsc::UnboundedSender<()>>>>,
	_offchain_workers: Option<Arc<TOc>>,
	keystore: keystore::KeyStorePtr,
	marker: PhantomData<TBl>,
}

/// Alias for a an implementation of `futures::future::Executor`.
pub type TaskExecutor = Arc<dyn Executor<Box<dyn Future<Item = (), Error = ()> + Send>> + Send + Sync>;

/// An handle for spawning tasks in the service.
#[derive(Clone)]
pub struct SpawnTaskHandle {
	sender: mpsc::UnboundedSender<Box<dyn Future<Item = (), Error = ()> + Send>>,
	on_exit: exit_future::Exit,
}

impl Executor<Box<dyn Future<Item = (), Error = ()> + Send>> for SpawnTaskHandle {
	fn execute(
		&self,
		future: Box<dyn Future<Item = (), Error = ()> + Send>,
	) -> Result<(), futures::future::ExecuteError<Box<dyn Future<Item = (), Error = ()> + Send>>> {
		let future = Box::new(future.select(self.on_exit.clone()).then(|_| Ok(())));
		if let Err(err) = self.sender.unbounded_send(future) {
			let kind = futures::future::ExecuteErrorKind::Shutdown;
			Err(futures::future::ExecuteError::new(kind, err.into_inner()))
		} else {
			Ok(())
		}
	}
}

/// Abstraction over a Substrate service.
pub trait AbstractService: 'static + Future<Item = (), Error = Error> +
	Executor<Box<dyn Future<Item = (), Error = ()> + Send>> + Send {
	/// Type of block of this chain.
	type Block: BlockT<Hash = H256>;
	/// Backend storage for the client.
	type Backend: 'static + client_api::backend::Backend<Self::Block, Blake2Hasher>;
	/// How to execute calls towards the runtime.
	type CallExecutor: 'static + client::CallExecutor<Self::Block, Blake2Hasher, Self::Backend> + Send + Sync + Clone;
	/// API that the runtime provides.
	type RuntimeApi: Send + Sync;
	/// Chain selection algorithm.
	type SelectChain: consensus_common::SelectChain<Self::Block>;
	/// Transaction pool.
	type TransactionPool: TransactionPool<Block = Self::Block>
		+ TransactionPoolMaintainer<Block = Self::Block>;
	/// Network specialization.
	type NetworkSpecialization: NetworkSpecialization<Self::Block>;

	/// Get event stream for telemetry connection established events.
	fn telemetry_on_connect_stream(&self) -> mpsc::UnboundedReceiver<()>;

	/// return a shared instance of Telemetry (if enabled)
	fn telemetry(&self) -> Option<tel::Telemetry>;

	/// Spawns a task in the background that runs the future passed as parameter.
	fn spawn_task(&self, task: impl Future<Item = (), Error = ()> + Send + 'static);

	/// Spawns a task in the background that runs the future passed as
	/// parameter. The given task is considered essential, i.e. if it errors we
	/// trigger a service exit.
	fn spawn_essential_task(&self, task: impl Future<Item = (), Error = ()> + Send + 'static);

	/// Returns a handle for spawning tasks.
	fn spawn_task_handle(&self) -> SpawnTaskHandle;

	/// Returns the keystore that stores keys.
	fn keystore(&self) -> keystore::KeyStorePtr;

	/// Starts an RPC query.
	///
	/// The query is passed as a string and must be a JSON text similar to what an HTTP client
	/// would for example send.
	///
	/// Returns a `Future` that contains the optional response.
	///
	/// If the request subscribes you to events, the `Sender` in the `RpcSession` object is used to
	/// send back spontaneous events.
	fn rpc_query(&self, mem: &RpcSession, request: &str) -> Box<dyn Future<Item = Option<String>, Error = ()> + Send>;

	/// Get shared client instance.
	fn client(&self) -> Arc<client::Client<Self::Backend, Self::CallExecutor, Self::Block, Self::RuntimeApi>>;

	/// Get clone of select chain.
	fn select_chain(&self) -> Option<Self::SelectChain>;

	/// Get shared network instance.
	fn network(&self) -> Arc<NetworkService<Self::Block, Self::NetworkSpecialization, H256>>;

	/// Returns a receiver that periodically receives a status of the network.
	fn network_status(&self, interval: Duration) -> mpsc::UnboundedReceiver<(NetworkStatus<Self::Block>, NetworkState)>;

	/// Get shared transaction pool instance.
	fn transaction_pool(&self) -> Arc<Self::TransactionPool>;

	/// Get a handle to a future that will resolve on exit.
	fn on_exit(&self) -> ::exit_future::Exit;
}

impl<TBl, TBackend, TExec, TRtApi, TSc, TNetSpec, TExPool, TOc> AbstractService for
	Service<TBl, Client<TBackend, TExec, TBl, TRtApi>, TSc, NetworkStatus<TBl>,
		NetworkService<TBl, TNetSpec, H256>, TExPool, TOc>
where
	TBl: BlockT<Hash = H256>,
	TBackend: 'static + client_api::backend::Backend<TBl, Blake2Hasher>,
	TExec: 'static + client::CallExecutor<TBl, Blake2Hasher, TBackend> + Send + Sync + Clone,
	TRtApi: 'static + Send + Sync,
	TSc: consensus_common::SelectChain<TBl> + 'static + Clone + Send,
	TExPool: 'static + TransactionPool<Block = TBl>
		+ TransactionPoolMaintainer<Block = TBl>,
	TOc: 'static + Send + Sync,
	TNetSpec: NetworkSpecialization<TBl>,
{
	type Block = TBl;
	type Backend = TBackend;
	type CallExecutor = TExec;
	type RuntimeApi = TRtApi;
	type SelectChain = TSc;
	type TransactionPool = TExPool;
	type NetworkSpecialization = TNetSpec;

	fn telemetry_on_connect_stream(&self) -> mpsc::UnboundedReceiver<()> {
		let (sink, stream) = mpsc::unbounded();
		self._telemetry_on_connect_sinks.lock().push(sink);
		stream
	}

	fn telemetry(&self) -> Option<tel::Telemetry> {
		self._telemetry.as_ref().map(|t| t.clone())
	}

	fn keystore(&self) -> keystore::KeyStorePtr {
		self.keystore.clone()
	}

	fn spawn_task(&self, task: impl Future<Item = (), Error = ()> + Send + 'static) {
		let task = task.select(self.on_exit()).then(|_| Ok(()));
		let _ = self.to_spawn_tx.unbounded_send(Box::new(task));
	}

	fn spawn_essential_task(&self, task: impl Future<Item = (), Error = ()> + Send + 'static) {
		let essential_failed = self.essential_failed_tx.clone();
		let essential_task = std::panic::AssertUnwindSafe(task)
			.catch_unwind()
			.then(move |_| {
				error!("Essential task failed. Shutting down service.");
				let _ = essential_failed.send(());
				Ok(())
			});
		let task = essential_task.select(self.on_exit()).then(|_| Ok(()));

		let _ = self.to_spawn_tx.unbounded_send(Box::new(task));
	}

	fn spawn_task_handle(&self) -> SpawnTaskHandle {
		SpawnTaskHandle {
			sender: self.to_spawn_tx.clone(),
			on_exit: self.on_exit(),
		}
	}

	fn rpc_query(&self, mem: &RpcSession, request: &str) -> Box<dyn Future<Item = Option<String>, Error = ()> + Send> {
		Box::new(self.rpc_handlers.handle_request(request, mem.metadata.clone()))
	}

	fn client(&self) -> Arc<client::Client<Self::Backend, Self::CallExecutor, Self::Block, Self::RuntimeApi>> {
		self.client.clone()
	}

	fn select_chain(&self) -> Option<Self::SelectChain> {
		self.select_chain.clone()
	}

	fn network(&self) -> Arc<NetworkService<Self::Block, Self::NetworkSpecialization, H256>> {
		self.network.clone()
	}

	fn network_status(&self, interval: Duration) -> mpsc::UnboundedReceiver<(NetworkStatus<Self::Block>, NetworkState)> {
		let (sink, stream) = mpsc::unbounded();
		self.network_status_sinks.lock().push(interval, sink);
		stream
	}

	fn transaction_pool(&self) -> Arc<Self::TransactionPool> {
		self.transaction_pool.clone()
	}

	fn on_exit(&self) -> exit_future::Exit {
		self.exit.clone()
	}
}

impl<TBl, TCl, TSc, TNetStatus, TNet, TTxPool, TOc> Future for
	Service<TBl, TCl, TSc, TNetStatus, TNet, TTxPool, TOc>
{
	type Item = ();
	type Error = Error;

	fn poll(&mut self) -> Poll<Self::Item, Self::Error> {
		match self.essential_failed_rx.poll() {
			Ok(Async::NotReady) => {},
			Ok(Async::Ready(_)) | Err(_) => {
				// Ready(None) should not be possible since we hold a live
				// sender.
				return Err(Error::Other("Essential task failed.".into()));
			}
		}

		while let Ok(Async::Ready(Some(task_to_spawn))) = self.to_spawn_rx.poll() {
			let executor = tokio_executor::DefaultExecutor::current();
			if let Err(err) = executor.execute(task_to_spawn) {
				debug!(
					target: "service",
					"Failed to spawn background task: {:?}; falling back to manual polling",
					err
				);
				self.to_poll.push(err.into_future());
			}
		}

		// Polling all the `to_poll` futures.
		while let Some(pos) = self.to_poll.iter_mut().position(|t| t.poll().map(|t| t.is_ready()).unwrap_or(true)) {
			let _ = self.to_poll.remove(pos);
		}

		// The service future never ends.
		Ok(Async::NotReady)
	}
}

impl<TBl, TCl, TSc, TNetStatus, TNet, TTxPool, TOc> Executor<Box<dyn Future<Item = (), Error = ()> + Send>> for
	Service<TBl, TCl, TSc, TNetStatus, TNet, TTxPool, TOc>
{
	fn execute(
		&self,
		future: Box<dyn Future<Item = (), Error = ()> + Send>
	) -> Result<(), futures::future::ExecuteError<Box<dyn Future<Item = (), Error = ()> + Send>>> {
		if let Err(err) = self.to_spawn_tx.unbounded_send(future) {
			let kind = futures::future::ExecuteErrorKind::Shutdown;
			Err(futures::future::ExecuteError::new(kind, err.into_inner()))
		} else {
			Ok(())
		}
	}
}

/// Builds a never-ending future that continuously polls the network.
///
/// The `status_sink` contain a list of senders to send a periodic network status to.
fn build_network_future<
	B: BlockT,
	C: client::BlockchainEvents<B>,
	S: network::specialization::NetworkSpecialization<B>,
	H: network::ExHashT
> (
	roles: Roles,
	mut network: network::NetworkWorker<B, S, H>,
	client: Arc<C>,
	status_sinks: Arc<Mutex<status_sinks::StatusSinks<(NetworkStatus<B>, NetworkState)>>>,
	rpc_rx: futures03::channel::mpsc::UnboundedReceiver<rpc::system::Request<B>>,
	should_have_peers: bool,
	dht_event_tx: Option<mpsc::Sender<DhtEvent>>,
) -> impl Future<Item = (), Error = ()> {
	// Compatibility shim while we're transitioning to stable Futures.
	// See https://github.com/paritytech/substrate/issues/3099
	let mut rpc_rx = futures03::compat::Compat::new(rpc_rx.map(|v| Ok::<_, ()>(v)));

	let mut imported_blocks_stream = client.import_notification_stream().fuse()
		.map(|v| Ok::<_, ()>(v)).compat();
	let mut finality_notification_stream = client.finality_notification_stream().fuse()
		.map(|v| Ok::<_, ()>(v)).compat();

	futures::future::poll_fn(move || {
		let before_polling = Instant::now();

		// We poll `imported_blocks_stream`.
		while let Ok(Async::Ready(Some(notification))) = imported_blocks_stream.poll() {
			network.on_block_imported(notification.hash, notification.header, Vec::new(), notification.is_new_best);
		}

		// We poll `finality_notification_stream`, but we only take the last event.
		let mut last = None;
		while let Ok(Async::Ready(Some(item))) = finality_notification_stream.poll() {
			last = Some(item);
		}
		if let Some(notification) = last {
			network.on_block_finalized(notification.hash, notification.header);
		}

		// Poll the RPC requests and answer them.
		while let Ok(Async::Ready(Some(request))) = rpc_rx.poll() {
			match request {
				rpc::system::Request::Health(sender) => {
					let _ = sender.send(rpc::system::Health {
						peers: network.peers_debug_info().len(),
						is_syncing: network.service().is_major_syncing(),
						should_have_peers,
					});
				},
				rpc::system::Request::Peers(sender) => {
					let _ = sender.send(network.peers_debug_info().into_iter().map(|(peer_id, p)|
						rpc::system::PeerInfo {
							peer_id: peer_id.to_base58(),
							roles: format!("{:?}", p.roles),
							protocol_version: p.protocol_version,
							best_hash: p.best_hash,
							best_number: p.best_number,
						}
					).collect());
				}
				rpc::system::Request::NetworkState(sender) => {
					if let Some(network_state) = serde_json::to_value(&network.network_state()).ok() {
						let _ = sender.send(network_state);
					}
				}
				rpc::system::Request::NodeRoles(sender) => {
					use rpc::system::NodeRole;

					let node_roles = (0 .. 8)
						.filter(|&bit_number| (roles.bits() >> bit_number) & 1 == 1)
						.map(|bit_number| match Roles::from_bits(1 << bit_number) {
							Some(Roles::AUTHORITY) => NodeRole::Authority,
							Some(Roles::LIGHT) => NodeRole::LightClient,
							Some(Roles::FULL) => NodeRole::Full,
							_ => NodeRole::UnknownRole(bit_number),
						})
						.collect();

					let _ = sender.send(node_roles);
				}
			};
		}

		// Interval report for the external API.
		status_sinks.lock().poll(|| {
			let status = NetworkStatus {
				sync_state: network.sync_state(),
				best_seen_block: network.best_seen_block(),
				num_sync_peers: network.num_sync_peers(),
				num_connected_peers: network.num_connected_peers(),
				num_active_peers: network.num_active_peers(),
				average_download_per_sec: network.average_download_per_sec(),
				average_upload_per_sec: network.average_upload_per_sec(),
			};
			let state = network.network_state();
			(status, state)
		});

		// Main network polling.
		while let Ok(Async::Ready(Some(Event::Dht(event)))) = network.poll().map_err(|err| {
			warn!(target: "service", "Error in network: {:?}", err);
		}) {
			// Given that client/authority-discovery is the only upper stack consumer of Dht events at the moment, all Dht
			// events are being passed on to the authority-discovery module. In the future there might be multiple
			// consumers of these events. In that case this would need to be refactored to properly dispatch the events,
			// e.g. via a subscriber model.
			if let Some(Err(e)) = dht_event_tx.as_ref().map(|c| c.clone().try_send(event)) {
				if e.is_full() {
					warn!(target: "service", "Dht event channel to authority discovery is full, dropping event.");
				} else if e.is_disconnected() {
					warn!(target: "service", "Dht event channel to authority discovery is disconnected, dropping event.");
				}
			}
		};

		// Now some diagnostic for performances.
		let polling_dur = before_polling.elapsed();
		log!(
			target: "service",
			if polling_dur >= Duration::from_secs(1) { Level::Warn } else { Level::Trace },
			"Polling the network future took {:?}",
			polling_dur
		);

		Ok(Async::NotReady)
	})
}

/// Overview status of the network.
#[derive(Clone)]
pub struct NetworkStatus<B: BlockT> {
	/// Current global sync state.
	pub sync_state: network::SyncState,
	/// Target sync block number.
	pub best_seen_block: Option<NumberFor<B>>,
	/// Number of peers participating in syncing.
	pub num_sync_peers: u32,
	/// Total number of connected peers
	pub num_connected_peers: usize,
	/// Total number of active peers.
	pub num_active_peers: usize,
	/// Downloaded bytes per second averaged over the past few seconds.
	pub average_download_per_sec: u64,
	/// Uploaded bytes per second averaged over the past few seconds.
	pub average_upload_per_sec: u64,
}

impl<TBl, TCl, TSc, TNetStatus, TNet, TTxPool, TOc> Drop for
	Service<TBl, TCl, TSc, TNetStatus, TNet, TTxPool, TOc>
{
	fn drop(&mut self) {
		debug!(target: "service", "Substrate service shutdown");
		if let Some(signal) = self.signal.take() {
			signal.fire();
		}
	}
}

/// Starts RPC servers that run in their own thread, and returns an opaque object that keeps them alive.
#[cfg(not(target_os = "unknown"))]
fn start_rpc_servers<C, G, E, H: FnMut() -> rpc_servers::RpcHandler<rpc::Metadata>>(
	config: &Configuration<C, G, E>,
	mut gen_handler: H
) -> Result<Box<dyn std::any::Any + Send + Sync>, error::Error> {
	fn maybe_start_server<T, F>(address: Option<SocketAddr>, mut start: F) -> Result<Option<T>, io::Error>
		where F: FnMut(&SocketAddr) -> Result<T, io::Error>,
	{
		Ok(match address {
			Some(mut address) => Some(start(&address)
				.or_else(|e| match e.kind() {
					io::ErrorKind::AddrInUse |
					io::ErrorKind::PermissionDenied => {
						warn!("Unable to bind RPC server to {}. Trying random port.", address);
						address.set_port(0);
						start(&address)
					},
					_ => Err(e),
				})?),
			None => None,
		})
	}

	Ok(Box::new((
		maybe_start_server(
			config.rpc_http,
			|address| rpc_servers::start_http(address, config.rpc_cors.as_ref(), gen_handler()),
		)?,
		maybe_start_server(
			config.rpc_ws,
			|address| rpc_servers::start_ws(
				address,
				config.rpc_ws_max_connections,
				config.rpc_cors.as_ref(),
				gen_handler(),
			),
		)?.map(Mutex::new),
	)))
}

/// Starts RPC servers that run in their own thread, and returns an opaque object that keeps them alive.
#[cfg(target_os = "unknown")]
fn start_rpc_servers<C, G, E, H: FnMut() -> rpc_servers::RpcHandler<rpc::Metadata>>(
	_: &Configuration<C, G, E>,
	_: H
) -> Result<Box<dyn std::any::Any + Send + Sync>, error::Error> {
	Ok(Box::new(()))
}

/// An RPC session. Used to perform in-memory RPC queries (ie. RPC queries that don't go through
/// the HTTP or WebSockets server).
#[derive(Clone)]
pub struct RpcSession {
	metadata: rpc::Metadata,
}

impl RpcSession {
	/// Creates an RPC session.
	///
	/// The `sender` is stored inside the `RpcSession` and is used to communicate spontaneous JSON
	/// messages.
	///
	/// The `RpcSession` must be kept alive in order to receive messages on the sender.
	pub fn new(sender: mpsc::Sender<String>) -> RpcSession {
		RpcSession {
			metadata: sender.into(),
		}
	}
}

/// Transaction pool adapter.
pub struct TransactionPoolAdapter<C, P> {
	imports_external_transactions: bool,
	pool: Arc<P>,
	client: Arc<C>,
	executor: TaskExecutor,
}

/// Get transactions for propagation.
///
/// Function extracted to simplify the test and prevent creating `ServiceFactory`.
fn transactions_to_propagate<Pool, B, H, E>(pool: &Pool)
	-> Vec<(H, B::Extrinsic)>
where
	Pool: TransactionPool<Block=B, Hash=H, Error=E>,
	B: BlockT,
	H: std::hash::Hash + Eq + sr_primitives::traits::Member + sr_primitives::traits::MaybeSerialize,
	E: IntoPoolError + From<txpool_api::error::Error>,
{
	pool.ready()
		.filter(|t| t.is_propagateable())
		.map(|t| {
			let hash = t.hash().clone();
			let ex: B::Extrinsic = t.data().clone();
			(hash, ex)
		})
		.collect()
}

impl<B, H, C, Pool, E> network::TransactionPool<H, B> for
	TransactionPoolAdapter<C, Pool>
where
	C: network::ClientHandle<B> + Send + Sync,
	Pool: 'static + TransactionPool<Block=B, Hash=H, Error=E>,
	B: BlockT,
	H: std::hash::Hash + Eq + sr_primitives::traits::Member + sr_primitives::traits::MaybeSerialize,
	E: 'static + IntoPoolError + From<txpool_api::error::Error>,
{
	fn transactions(&self) -> Vec<(H, <B as BlockT>::Extrinsic)> {
		transactions_to_propagate(&*self.pool)
	}

	fn hash_of(&self, transaction: &B::Extrinsic) -> H {
		self.pool.hash_of(transaction)
	}

	fn import(
		&self,
		report_handle: ReportHandle,
		who: PeerId,
		reputation_change_good: i32,
		reputation_change_bad: i32,
		transaction: B::Extrinsic
	) {
		if !self.imports_external_transactions {
			debug!("Transaction rejected");
			return;
		}

		let encoded = transaction.encode();
		match Decode::decode(&mut &encoded[..]) {
			Ok(uxt) => {
				let best_block_id = BlockId::hash(self.client.info().chain.best_hash);
				let import_future = self.pool.submit_one(&best_block_id, uxt);
				let import_future = import_future
					.then(move |import_result| {
						match import_result {
							Ok(_) => report_handle.report_peer(who, reputation_change_good),
							Err(e) => match e.into_pool_error() {
								Ok(txpool_api::error::Error::AlreadyImported(_)) => (),
								Ok(e) => {
									report_handle.report_peer(who, reputation_change_bad);
									debug!("Error adding transaction to the pool: {:?}", e)
								}
								Err(e) => debug!("Error converting pool error: {:?}", e),
							}
						}
						ready(Ok(()))
					})
					.compat();

				if let Err(e) = self.executor.execute(Box::new(import_future)) {
					warn!("Error scheduling extrinsic import: {:?}", e);
				}
			}
			Err(e) => debug!("Error decoding transaction {}", e),
		}
	}

	fn on_broadcasted(&self, propagations: HashMap<H, Vec<String>>) {
		self.pool.on_broadcasted(propagations)
	}
}

#[cfg(test)]
mod tests {
	use super::*;
	use futures03::executor::block_on;
	use consensus_common::SelectChain;
	use sr_primitives::traits::BlindCheckable;
	use substrate_test_runtime_client::{prelude::*, runtime::{Extrinsic, Transfer}};
	use txpool::{BasicPool, FullChainApi};

	#[test]
	fn should_not_propagate_transactions_that_are_marked_as_such() {
		// given
		let (client, longest_chain) = TestClientBuilder::new().build_with_longest_chain();
<<<<<<< HEAD
		let pool = Arc::new(TransactionPool::new(
			Default::default(),
			transaction_pool::FullChainApi::new(client.clone())
		));
=======
		let client = Arc::new(client);
		let pool = Arc::new(BasicPool::new(Default::default(), FullChainApi::new(client.clone())));
>>>>>>> d9fca7e3
		let best = longest_chain.best_chain().unwrap();
		let transaction = Transfer {
			amount: 5,
			nonce: 0,
			from: AccountKeyring::Alice.into(),
			to: Default::default(),
		}.into_signed_tx();
		block_on(pool.submit_one(&BlockId::hash(best.hash()), transaction.clone())).unwrap();
		block_on(pool.submit_one(&BlockId::hash(best.hash()), Extrinsic::IncludeData(vec![1]))).unwrap();
		assert_eq!(pool.status().ready, 2);

		// when
		let transactions = transactions_to_propagate(&*pool);

		// then
		assert_eq!(transactions.len(), 1);
		assert!(transactions[0].1.clone().check().is_ok());
		// this should not panic
		let _ = transactions[0].1.transfer();
	}
}<|MERGE_RESOLUTION|>--- conflicted
+++ resolved
@@ -686,15 +686,7 @@
 	fn should_not_propagate_transactions_that_are_marked_as_such() {
 		// given
 		let (client, longest_chain) = TestClientBuilder::new().build_with_longest_chain();
-<<<<<<< HEAD
-		let pool = Arc::new(TransactionPool::new(
-			Default::default(),
-			transaction_pool::FullChainApi::new(client.clone())
-		));
-=======
-		let client = Arc::new(client);
 		let pool = Arc::new(BasicPool::new(Default::default(), FullChainApi::new(client.clone())));
->>>>>>> d9fca7e3
 		let best = longest_chain.best_chain().unwrap();
 		let transaction = Transfer {
 			amount: 5,

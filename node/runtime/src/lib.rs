--- conflicted
+++ resolved
@@ -58,13 +58,8 @@
 	spec_name: create_runtime_str!("node"),
 	impl_name: create_runtime_str!("substrate-node"),
 	authoring_version: 10,
-<<<<<<< HEAD
-	spec_version: 96,
-	impl_version: 96,
-=======
-	spec_version: 97,
+	spec_version: 98,
 	impl_version: 98,
->>>>>>> 3f70d967
 	apis: RUNTIME_API_VERSIONS,
 };
 

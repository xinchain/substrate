// Copyright 2018-2020 Parity Technologies (UK) Ltd.
// This file is part of Substrate.

// Substrate is free software: you can redistribute it and/or modify
// it under the terms of the GNU General Public License as published by
// the Free Software Foundation, either version 3 of the License, or
// (at your option) any later version.

// Substrate is distributed in the hope that it will be useful,
// but WITHOUT ANY WARRANTY; without even the implied warranty of
// MERCHANTABILITY or FITNESS FOR A PARTICULAR PURPOSE.  See the
// GNU General Public License for more details.

// You should have received a copy of the GNU General Public License
// along with Substrate.  If not, see <http://www.gnu.org/licenses/>.

//! The Substrate runtime. This can be compiled with ``#[no_std]`, ready for Wasm.

#![cfg_attr(not(feature = "std"), no_std)]
// `construct_runtime!` does a lot of recursion and requires us to increase the limit to 256.
#![recursion_limit="256"]

use sp_std::prelude::*;
use frame_support::{
	construct_runtime, parameter_types, debug,
	weights::Weight,
	traits::{Currency, Randomness, OnUnbalanced, Imbalance},
};
use sp_core::u32_trait::{_1, _2, _3, _4};
pub use node_primitives::{AccountId, Signature};
use node_primitives::{AccountIndex, Balance, BlockNumber, Hash, Index, Moment};
use sp_api::impl_runtime_apis;
use sp_runtime::{
	Permill, Perbill, Percent, ApplyExtrinsicResult,
	impl_opaque_keys, generic, create_runtime_str,
};
use sp_runtime::curve::PiecewiseLinear;
use sp_runtime::transaction_validity::{TransactionValidity, TransactionSource};
use sp_runtime::traits::{
	self, BlakeTwo256, Block as BlockT, StaticLookup, SaturatedConversion,
	ConvertInto, OpaqueKeys, NumberFor,
};
use sp_version::RuntimeVersion;
#[cfg(any(feature = "std", test))]
use sp_version::NativeVersion;
use sp_core::OpaqueMetadata;
use pallet_grandpa::AuthorityList as GrandpaAuthorityList;
use pallet_grandpa::fg_primitives;
use pallet_im_online::sr25519::{AuthorityId as ImOnlineId};
use sp_authority_discovery::AuthorityId as AuthorityDiscoveryId;
use pallet_transaction_payment_rpc_runtime_api::RuntimeDispatchInfo;
use pallet_contracts_rpc_runtime_api::ContractExecResult;
use pallet_session::{historical as pallet_session_historical};
use frame_system::offchain::TransactionSubmitter;
use sp_inherents::{InherentData, CheckInherentsResult};

#[cfg(any(feature = "std", test))]
pub use sp_runtime::BuildStorage;
pub use pallet_timestamp::Call as TimestampCall;
pub use pallet_balances::Call as BalancesCall;
pub use pallet_contracts::Gas;
pub use frame_support::StorageValue;
pub use pallet_staking::{StakerStatus, LockStakingStatus};

/// Implementations of some helper traits passed into runtime modules as associated types.
pub mod impls;
use impls::{CurrencyToVoteHandler, Author, LinearWeightToFee, TargetedFeeAdjustment};

/// Constant values used within the runtime.
pub mod constants;
use constants::{time::*, currency::*};

// Make the WASM binary available.
#[cfg(feature = "std")]
include!(concat!(env!("OUT_DIR"), "/wasm_binary.rs"));

/// A transaction submitter with the given key type.
pub type TransactionSubmitterOf<KeyType> = TransactionSubmitter<KeyType, Runtime, UncheckedExtrinsic>;

/// Submits transaction with the node's public and signature type. Adheres to the signed extension
/// format of the chain.
impl frame_system::offchain::CreateTransaction<Runtime, UncheckedExtrinsic> for Runtime {
	type Public = <Signature as traits::Verify>::Signer;
	type Signature = Signature;

	fn create_transaction<TSigner: frame_system::offchain::Signer<Self::Public, Self::Signature>>(
		call: Call,
		public: Self::Public,
		account: AccountId,
		index: Index,
	) -> Option<(Call, <UncheckedExtrinsic as traits::Extrinsic>::SignaturePayload)> {
		// take the biggest period possible.
		let period = BlockHashCount::get()
			.checked_next_power_of_two()
			.map(|c| c / 2)
			.unwrap_or(2) as u64;
		let current_block = System::block_number()
			.saturated_into::<u64>()
			// The `System::block_number` is initialized with `n+1`,
			// so the actual block number is `n`.
			.saturating_sub(1);
		let tip = 0;
		let extra: SignedExtra = (
			frame_system::CheckVersion::<Runtime>::new(),
			frame_system::CheckGenesis::<Runtime>::new(),
			frame_system::CheckEra::<Runtime>::from(generic::Era::mortal(period, current_block)),
			frame_system::CheckNonce::<Runtime>::from(index),
			frame_system::CheckWeight::<Runtime>::new(),
			pallet_transaction_payment::ChargeTransactionPayment::<Runtime>::from(tip),
			Default::default(),
			Default::default(),
		);
		let raw_payload = SignedPayload::new(call, extra).map_err(|e| {
			debug::warn!("Unable to create signed payload: {:?}", e);
		}).ok()?;
		let signature = TSigner::sign(public, &raw_payload)?;
		let address = Indices::unlookup(account);
		let (call, extra, _) = raw_payload.deconstruct();
		Some((call, (address, signature, extra)))
	}
}

/// Runtime version.
pub const VERSION: RuntimeVersion = RuntimeVersion {
	spec_name: create_runtime_str!("node"),
	impl_name: create_runtime_str!("substrate-node"),
	authoring_version: 10,
	// Per convention: if the runtime behavior changes, increment spec_version
	// and set impl_version to 0. If only runtime
	// implementation changes and behavior does not, then leave spec_version as
	// is and increment impl_version.
	spec_version: 240,
	impl_version: 1,
	apis: RUNTIME_API_VERSIONS,
};

/// Native version.
#[cfg(any(feature = "std", test))]
pub fn native_version() -> NativeVersion {
	NativeVersion {
		runtime_version: VERSION,
		can_author_with: Default::default(),
	}
}

type NegativeImbalance = <Balances as Currency<AccountId>>::NegativeImbalance;

pub struct DealWithFees;
impl OnUnbalanced<NegativeImbalance> for DealWithFees {
	fn on_unbalanceds<B>(mut fees_then_tips: impl Iterator<Item=NegativeImbalance>) {
		if let Some(fees) = fees_then_tips.next() {
			// for fees, 80% to treasury, 20% to author
			let mut split = fees.ration(80, 20);
			if let Some(tips) = fees_then_tips.next() {
				// for tips, if any, 80% to treasury, 20% to author (though this can be anything)
				tips.ration_merge_into(80, 20, &mut split);
			}
			Treasury::on_unbalanced(split.0);
			Author::on_unbalanced(split.1);
		}
	}
}

parameter_types! {
	pub const BlockHashCount: BlockNumber = 250;
	pub const MaximumBlockWeight: Weight = 1_000_000_000;
	pub const MaximumBlockLength: u32 = 5 * 1024 * 1024;
	pub const Version: RuntimeVersion = VERSION;
	pub const AvailableBlockRatio: Perbill = Perbill::from_percent(75);
}

impl frame_system::Trait for Runtime {
	type Origin = Origin;
	type Call = Call;
	type Index = Index;
	type BlockNumber = BlockNumber;
	type Hash = Hash;
	type Hashing = BlakeTwo256;
	type AccountId = AccountId;
	type Lookup = Indices;
	type Header = generic::Header<BlockNumber, BlakeTwo256>;
	type Event = Event;
	type BlockHashCount = BlockHashCount;
	type MaximumBlockWeight = MaximumBlockWeight;
	type MaximumBlockLength = MaximumBlockLength;
	type AvailableBlockRatio = AvailableBlockRatio;
	type Version = Version;
	type ModuleToIndex = ModuleToIndex;
	type AccountData = pallet_balances::AccountData<Balance>;
	type OnNewAccount = ();
	type OnKilledAccount = ();
}

parameter_types! {
	// One storage item; value is size 4+4+16+32 bytes = 56 bytes.
	pub const MultisigDepositBase: Balance = 30 * CENTS;
	// Additional storage item size of 32 bytes.
	pub const MultisigDepositFactor: Balance = 5 * CENTS;
	pub const MaxSignatories: u16 = 100;
}

impl pallet_utility::Trait for Runtime {
	type Event = Event;
	type Call = Call;
	type Currency = Balances;
	type MultisigDepositBase = MultisigDepositBase;
	type MultisigDepositFactor = MultisigDepositFactor;
	type MaxSignatories = MaxSignatories;
}

parameter_types! {
	pub const EpochDuration: u64 = EPOCH_DURATION_IN_SLOTS;
	pub const ExpectedBlockTime: Moment = MILLISECS_PER_BLOCK;
}

impl pallet_babe::Trait for Runtime {
	type EpochDuration = EpochDuration;
	type ExpectedBlockTime = ExpectedBlockTime;
	type EpochChangeTrigger = pallet_babe::ExternalTrigger;
}

parameter_types! {
	pub const IndexDeposit: Balance = 1 * DOLLARS;
}

impl pallet_indices::Trait for Runtime {
	type AccountIndex = AccountIndex;
	type Event = Event;
	type Currency = Balances;
	type Deposit = IndexDeposit;
}

parameter_types! {
	pub const ExistentialDeposit: Balance = 1 * DOLLARS;
}

impl pallet_balances::Trait for Runtime {
	type Balance = Balance;
	type DustRemoval = ();
	type Event = Event;
	type ExistentialDeposit = ExistentialDeposit;
	type AccountStore = frame_system::Module<Runtime>;
}

parameter_types! {
	pub const TransactionBaseFee: Balance = 1 * CENTS;
	pub const TransactionByteFee: Balance = 10 * MILLICENTS;
	// setting this to zero will disable the weight fee.
	pub const WeightFeeCoefficient: Balance = 1_000;
	// for a sane configuration, this should always be less than `AvailableBlockRatio`.
	pub const TargetBlockFullness: Perbill = Perbill::from_percent(25);
}

impl pallet_transaction_payment::Trait for Runtime {
	type Currency = Balances;
	type OnTransactionPayment = DealWithFees;
	type TransactionBaseFee = TransactionBaseFee;
	type TransactionByteFee = TransactionByteFee;
	type WeightToFee = LinearWeightToFee<WeightFeeCoefficient>;
	type FeeMultiplierUpdate = TargetedFeeAdjustment<TargetBlockFullness>;
}

parameter_types! {
	pub const MinimumPeriod: Moment = SLOT_DURATION / 2;
}
impl pallet_timestamp::Trait for Runtime {
	type Moment = Moment;
	type OnTimestampSet = Babe;
	type MinimumPeriod = MinimumPeriod;
}

parameter_types! {
	pub const UncleGenerations: BlockNumber = 5;
}

impl pallet_authorship::Trait for Runtime {
	type FindAuthor = pallet_session::FindAccountFromAuthorIndex<Self, Babe>;
	type UncleGenerations = UncleGenerations;
	type FilterUncle = ();
	type EventHandler = (Staking, ImOnline);
}

impl_opaque_keys! {
	pub struct SessionKeys {
		pub grandpa: Grandpa,
		pub babe: Babe,
		pub im_online: ImOnline,
		pub authority_discovery: AuthorityDiscovery,
	}
}

parameter_types! {
	pub const DisabledValidatorsThreshold: Perbill = Perbill::from_percent(17);
}

impl pallet_session::Trait for Runtime {
	type Event = Event;
	type ValidatorId = <Self as frame_system::Trait>::AccountId;
	type ValidatorIdOf = pallet_staking::StashOf<Self>;
	type ShouldEndSession = Babe;
	type SessionManager = Staking;
	type SessionHandler = <SessionKeys as OpaqueKeys>::KeyTypeIdProviders;
	type Keys = SessionKeys;
	type DisabledValidatorsThreshold = DisabledValidatorsThreshold;
	type NextSessionRotation = Babe;
}

impl pallet_session::historical::Trait for Runtime {
	type FullIdentification = pallet_staking::Exposure<AccountId, Balance>;
	type FullIdentificationOf = pallet_staking::ExposureOf<Runtime>;
}

pallet_staking_reward_curve::build! {
	const REWARD_CURVE: PiecewiseLinear<'static> = curve!(
		min_inflation: 0_025_000,
		max_inflation: 0_100_000,
		ideal_stake: 0_500_000,
		falloff: 0_050_000,
		max_piece_count: 40,
		test_precision: 0_005_000,
	);
}

parameter_types! {
	pub const SessionsPerEra: sp_staking::SessionIndex = 6;
	pub const BondingDuration: pallet_staking::EraIndex = 24 * 28;
	pub const SlashDeferDuration: pallet_staking::EraIndex = 24 * 7; // 1/4 the bonding duration.
	pub const RewardCurve: &'static PiecewiseLinear<'static> = &REWARD_CURVE;
	pub const ElectionLookahead: BlockNumber = 25; // 10 minutes per session => 100 block.
	pub const MaxNominatorRewardedPerValidator: u32 = 64;
}

impl pallet_staking::Trait for Runtime {
	type Currency = Balances;
	type UnixTime = Timestamp;
	type CurrencyToVote = CurrencyToVoteHandler;
	type RewardRemainder = Treasury;
	type Event = Event;
	type Slash = Treasury; // send the slashed funds to the treasury.
	type Reward = (); // rewards are minted from the void
	type SessionsPerEra = SessionsPerEra;
	type BondingDuration = BondingDuration;
	type SlashDeferDuration = SlashDeferDuration;
	/// A super-majority of the council can cancel the slash.
	type SlashCancelOrigin = pallet_collective::EnsureProportionAtLeast<_3, _4, AccountId, CouncilCollective>;
	type SessionInterface = Self;
	type RewardCurve = RewardCurve;
	type NextNewSession = Session;
	type ElectionLookahead = ElectionLookahead;
	type Call = Call;
	type SubmitTransaction = TransactionSubmitterOf<()>;
	type MaxNominatorRewardedPerValidator = MaxNominatorRewardedPerValidator;
}

parameter_types! {
	pub const LaunchPeriod: BlockNumber = 28 * 24 * 60 * MINUTES;
	pub const VotingPeriod: BlockNumber = 28 * 24 * 60 * MINUTES;
	pub const FastTrackVotingPeriod: BlockNumber = 3 * 24 * 60 * MINUTES;
	pub const InstantAllowed: bool = true;
	pub const MinimumDeposit: Balance = 100 * DOLLARS;
	pub const EnactmentPeriod: BlockNumber = 30 * 24 * 60 * MINUTES;
	pub const CooloffPeriod: BlockNumber = 28 * 24 * 60 * MINUTES;
	// One cent: $10,000 / MB
	pub const PreimageByteDeposit: Balance = 1 * CENTS;
}

impl pallet_democracy::Trait for Runtime {
	type Proposal = Call;
	type Event = Event;
	type Currency = Balances;
	type EnactmentPeriod = EnactmentPeriod;
	type LaunchPeriod = LaunchPeriod;
	type VotingPeriod = VotingPeriod;
	type MinimumDeposit = MinimumDeposit;
	/// A straight majority of the council can decide what their next motion is.
	type ExternalOrigin = pallet_collective::EnsureProportionAtLeast<_1, _2, AccountId, CouncilCollective>;
	/// A super-majority can have the next scheduled referendum be a straight majority-carries vote.
	type ExternalMajorityOrigin = pallet_collective::EnsureProportionAtLeast<_3, _4, AccountId, CouncilCollective>;
	/// A unanimous council can have the next scheduled referendum be a straight default-carries
	/// (NTB) vote.
	type ExternalDefaultOrigin = pallet_collective::EnsureProportionAtLeast<_1, _1, AccountId, CouncilCollective>;
	/// Two thirds of the technical committee can have an ExternalMajority/ExternalDefault vote
	/// be tabled immediately and with a shorter voting/enactment period.
	type FastTrackOrigin = pallet_collective::EnsureProportionAtLeast<_2, _3, AccountId, TechnicalCollective>;
	type InstantOrigin = pallet_collective::EnsureProportionAtLeast<_1, _1, AccountId, TechnicalCollective>;
	type InstantAllowed = InstantAllowed;
	type FastTrackVotingPeriod = FastTrackVotingPeriod;
	// To cancel a proposal which has been passed, 2/3 of the council must agree to it.
	type CancellationOrigin = pallet_collective::EnsureProportionAtLeast<_2, _3, AccountId, CouncilCollective>;
	// Any single technical committee member may veto a coming council proposal, however they can
	// only do it once and it lasts only for the cooloff period.
	type VetoOrigin = pallet_collective::EnsureMember<AccountId, TechnicalCollective>;
	type CooloffPeriod = CooloffPeriod;
	type PreimageByteDeposit = PreimageByteDeposit;
	type Slash = Treasury;
}

parameter_types! {
	pub const CouncilMotionDuration: BlockNumber = 5 * DAYS;
}

type CouncilCollective = pallet_collective::Instance1;
impl pallet_collective::Trait<CouncilCollective> for Runtime {
	type Origin = Origin;
	type Proposal = Call;
	type Event = Event;
	type MotionDuration = CouncilMotionDuration;
}

parameter_types! {
	pub const CandidacyBond: Balance = 10 * DOLLARS;
	pub const VotingBond: Balance = 1 * DOLLARS;
	pub const TermDuration: BlockNumber = 7 * DAYS;
	pub const DesiredMembers: u32 = 13;
	pub const DesiredRunnersUp: u32 = 7;
}

impl pallet_elections_phragmen::Trait for Runtime {
	type Event = Event;
	type Currency = Balances;
	type ChangeMembers = Council;
	type CurrencyToVote = CurrencyToVoteHandler;
	type CandidacyBond = CandidacyBond;
	type VotingBond = VotingBond;
	type LoserCandidate = ();
	type BadReport = ();
	type KickedMember = ();
	type DesiredMembers = DesiredMembers;
	type DesiredRunnersUp = DesiredRunnersUp;
	type TermDuration = TermDuration;
}

parameter_types! {
	pub const TechnicalMotionDuration: BlockNumber = 5 * DAYS;
}

type TechnicalCollective = pallet_collective::Instance2;
impl pallet_collective::Trait<TechnicalCollective> for Runtime {
	type Origin = Origin;
	type Proposal = Call;
	type Event = Event;
	type MotionDuration = TechnicalMotionDuration;
}

impl pallet_membership::Trait<pallet_membership::Instance1> for Runtime {
	type Event = Event;
	type AddOrigin = pallet_collective::EnsureProportionMoreThan<_1, _2, AccountId, CouncilCollective>;
	type RemoveOrigin = pallet_collective::EnsureProportionMoreThan<_1, _2, AccountId, CouncilCollective>;
	type SwapOrigin = pallet_collective::EnsureProportionMoreThan<_1, _2, AccountId, CouncilCollective>;
	type ResetOrigin = pallet_collective::EnsureProportionMoreThan<_1, _2, AccountId, CouncilCollective>;
	type PrimeOrigin = pallet_collective::EnsureProportionMoreThan<_1, _2, AccountId, CouncilCollective>;
	type MembershipInitialized = TechnicalCommittee;
	type MembershipChanged = TechnicalCommittee;
}

parameter_types! {
	pub const ProposalBond: Permill = Permill::from_percent(5);
	pub const ProposalBondMinimum: Balance = 1 * DOLLARS;
	pub const SpendPeriod: BlockNumber = 1 * DAYS;
	pub const Burn: Permill = Permill::from_percent(50);
	pub const TipCountdown: BlockNumber = 1 * DAYS;
	pub const TipFindersFee: Percent = Percent::from_percent(20);
	pub const TipReportDepositBase: Balance = 1 * DOLLARS;
	pub const TipReportDepositPerByte: Balance = 1 * CENTS;
}

impl pallet_treasury::Trait for Runtime {
	type Currency = Balances;
	type ApproveOrigin = pallet_collective::EnsureMembers<_4, AccountId, CouncilCollective>;
	type RejectOrigin = pallet_collective::EnsureMembers<_2, AccountId, CouncilCollective>;
	type Tippers = Elections;
	type TipCountdown = TipCountdown;
	type TipFindersFee = TipFindersFee;
	type TipReportDepositBase = TipReportDepositBase;
	type TipReportDepositPerByte = TipReportDepositPerByte;
	type Event = Event;
	type ProposalRejection = ();
	type ProposalBond = ProposalBond;
	type ProposalBondMinimum = ProposalBondMinimum;
	type SpendPeriod = SpendPeriod;
	type Burn = Burn;
}

parameter_types! {
	pub const ContractTransactionBaseFee: Balance = 1 * CENTS;
	pub const ContractTransactionByteFee: Balance = 10 * MILLICENTS;
	pub const ContractFee: Balance = 1 * CENTS;
	pub const TombstoneDeposit: Balance = 1 * DOLLARS;
	pub const RentByteFee: Balance = 1 * DOLLARS;
	pub const RentDepositOffset: Balance = 1000 * DOLLARS;
	pub const SurchargeReward: Balance = 150 * DOLLARS;
}

impl pallet_contracts::Trait for Runtime {
	type Currency = Balances;
	type Time = Timestamp;
	type Randomness = RandomnessCollectiveFlip;
	type Call = Call;
	type Event = Event;
	type DetermineContractAddress = pallet_contracts::SimpleAddressDeterminer<Runtime>;
	type ComputeDispatchFee = pallet_contracts::DefaultDispatchFeeComputor<Runtime>;
	type TrieIdGenerator = pallet_contracts::TrieIdFromParentCounter<Runtime>;
	type GasPayment = ();
	type RentPayment = ();
	type SignedClaimHandicap = pallet_contracts::DefaultSignedClaimHandicap;
	type TombstoneDeposit = TombstoneDeposit;
	type StorageSizeOffset = pallet_contracts::DefaultStorageSizeOffset;
	type RentByteFee = RentByteFee;
	type RentDepositOffset = RentDepositOffset;
	type SurchargeReward = SurchargeReward;
	type TransactionBaseFee = ContractTransactionBaseFee;
	type TransactionByteFee = ContractTransactionByteFee;
	type ContractFee = ContractFee;
	type CallBaseFee = pallet_contracts::DefaultCallBaseFee;
	type InstantiateBaseFee = pallet_contracts::DefaultInstantiateBaseFee;
	type MaxDepth = pallet_contracts::DefaultMaxDepth;
	type MaxValueSize = pallet_contracts::DefaultMaxValueSize;
	type BlockGasLimit = pallet_contracts::DefaultBlockGasLimit;
}

impl pallet_sudo::Trait for Runtime {
	type Event = Event;
	type Call = Call;
}

<<<<<<< HEAD
/// A runtime transaction submitter for im-online heartbeat transactions.
pub type SubmitImOnlineTransaction = TransactionSubmitter<ImOnlineId, Runtime, UncheckedExtrinsic>;

=======
>>>>>>> b6c96a29
parameter_types! {
	pub const SessionDuration: BlockNumber = EPOCH_DURATION_IN_SLOTS as _;
}

impl pallet_im_online::Trait for Runtime {
	type AuthorityId = ImOnlineId;
	type Event = Event;
	type Call = Call;
<<<<<<< HEAD
	type SubmitTransaction = SubmitImOnlineTransaction;
=======
	type SubmitTransaction = TransactionSubmitterOf<Self::AuthorityId>;
>>>>>>> b6c96a29
	type SessionDuration = SessionDuration;
	type ReportUnresponsiveness = Offences;
}

impl pallet_offences::Trait for Runtime {
	type Event = Event;
	type IdentificationTuple = pallet_session::historical::IdentificationTuple<Self>;
	type OnOffenceHandler = Staking;
}

impl pallet_authority_discovery::Trait for Runtime {}

impl pallet_grandpa::Trait for Runtime {
	type Event = Event;
	type Call = Call;
	type HandleEquivocation = pallet_grandpa::EquivocationHandler<
		Historical,
		TransactionSubmitter<node_primitives::report::ReporterId, Runtime, UncheckedExtrinsic>,
		Offences,
		node_primitives::report::ReporterId,
	>;
}

parameter_types! {
	pub const WindowSize: BlockNumber = 101;
	pub const ReportLatency: BlockNumber = 1000;
}

impl pallet_finality_tracker::Trait for Runtime {
	type OnFinalizationStalled = ();
	type WindowSize = WindowSize;
	type ReportLatency = ReportLatency;
}

parameter_types! {
	pub const BasicDeposit: Balance = 10 * DOLLARS;       // 258 bytes on-chain
	pub const FieldDeposit: Balance = 250 * CENTS;        // 66 bytes on-chain
	pub const SubAccountDeposit: Balance = 2 * DOLLARS;   // 53 bytes on-chain
	pub const MaxSubAccounts: u32 = 100;
	pub const MaxAdditionalFields: u32 = 100;
}

impl pallet_identity::Trait for Runtime {
	type Event = Event;
	type Currency = Balances;
	type BasicDeposit = BasicDeposit;
	type FieldDeposit = FieldDeposit;
	type SubAccountDeposit = SubAccountDeposit;
	type MaxSubAccounts = MaxSubAccounts;
	type MaxAdditionalFields = MaxAdditionalFields;
	type Slashed = Treasury;
	type ForceOrigin = pallet_collective::EnsureProportionMoreThan<_1, _2, AccountId, CouncilCollective>;
	type RegistrarOrigin = pallet_collective::EnsureProportionMoreThan<_1, _2, AccountId, CouncilCollective>;
}

parameter_types! {
	pub const ConfigDepositBase: Balance = 5 * DOLLARS;
	pub const FriendDepositFactor: Balance = 50 * CENTS;
	pub const MaxFriends: u16 = 9;
	pub const RecoveryDeposit: Balance = 5 * DOLLARS;
}

impl pallet_recovery::Trait for Runtime {
	type Event = Event;
	type Call = Call;
	type Currency = Balances;
	type ConfigDepositBase = ConfigDepositBase;
	type FriendDepositFactor = FriendDepositFactor;
	type MaxFriends = MaxFriends;
	type RecoveryDeposit = RecoveryDeposit;
}

parameter_types! {
	pub const CandidateDeposit: Balance = 10 * DOLLARS;
	pub const WrongSideDeduction: Balance = 2 * DOLLARS;
	pub const MaxStrikes: u32 = 10;
	pub const RotationPeriod: BlockNumber = 80 * HOURS;
	pub const PeriodSpend: Balance = 500 * DOLLARS;
	pub const MaxLockDuration: BlockNumber = 36 * 30 * DAYS;
	pub const ChallengePeriod: BlockNumber = 7 * DAYS;
}

impl pallet_society::Trait for Runtime {
	type Event = Event;
	type Currency = Balances;
	type Randomness = RandomnessCollectiveFlip;
	type CandidateDeposit = CandidateDeposit;
	type WrongSideDeduction = WrongSideDeduction;
	type MaxStrikes = MaxStrikes;
	type PeriodSpend = PeriodSpend;
	type MembershipChanged = ();
	type RotationPeriod = RotationPeriod;
	type MaxLockDuration = MaxLockDuration;
	type FounderSetOrigin = pallet_collective::EnsureProportionMoreThan<_1, _2, AccountId, CouncilCollective>;
	type SuspensionJudgementOrigin = pallet_society::EnsureFounder<Runtime>;
	type ChallengePeriod = ChallengePeriod;
}

parameter_types! {
	pub const MinVestedTransfer: Balance = 100 * DOLLARS;
}

impl pallet_vesting::Trait for Runtime {
	type Event = Event;
	type Currency = Balances;
	type BlockNumberToBalance = ConvertInto;
	type MinVestedTransfer = MinVestedTransfer;
}

construct_runtime!(
	pub enum Runtime where
		Block = Block,
		NodeBlock = node_primitives::Block,
		UncheckedExtrinsic = UncheckedExtrinsic
	{
		System: frame_system::{Module, Call, Config, Storage, Event<T>},
		Utility: pallet_utility::{Module, Call, Storage, Event<T>},
		Babe: pallet_babe::{Module, Call, Storage, Config, Inherent(Timestamp)},
		Timestamp: pallet_timestamp::{Module, Call, Storage, Inherent},
		Authorship: pallet_authorship::{Module, Call, Storage, Inherent},
		Indices: pallet_indices::{Module, Call, Storage, Config<T>, Event<T>},
		Balances: pallet_balances::{Module, Call, Storage, Config<T>, Event<T>},
		TransactionPayment: pallet_transaction_payment::{Module, Storage},
		Staking: pallet_staking::{Module, Call, Config<T>, Storage, Event<T>, ValidateUnsigned},
		Session: pallet_session::{Module, Call, Storage, Event, Config<T>},
		Democracy: pallet_democracy::{Module, Call, Storage, Config, Event<T>},
		Council: pallet_collective::<Instance1>::{Module, Call, Storage, Origin<T>, Event<T>, Config<T>},
		TechnicalCommittee: pallet_collective::<Instance2>::{Module, Call, Storage, Origin<T>, Event<T>, Config<T>},
		Elections: pallet_elections_phragmen::{Module, Call, Storage, Event<T>},
		TechnicalMembership: pallet_membership::<Instance1>::{Module, Call, Storage, Event<T>, Config<T>},
		FinalityTracker: pallet_finality_tracker::{Module, Call, Inherent},
		Grandpa: pallet_grandpa::{Module, Call, Storage, Config, Event},
		Treasury: pallet_treasury::{Module, Call, Storage, Config, Event<T>},
		Contracts: pallet_contracts::{Module, Call, Config<T>, Storage, Event<T>},
		Sudo: pallet_sudo::{Module, Call, Config<T>, Storage, Event<T>},
		ImOnline: pallet_im_online::{Module, Call, Storage, Event<T>, ValidateUnsigned, Config<T>},
		AuthorityDiscovery: pallet_authority_discovery::{Module, Call, Config},
		Offences: pallet_offences::{Module, Call, Storage, Event},
		Historical: pallet_session_historical::{Module},
		RandomnessCollectiveFlip: pallet_randomness_collective_flip::{Module, Call, Storage},
		Identity: pallet_identity::{Module, Call, Storage, Event<T>},
		Society: pallet_society::{Module, Call, Storage, Event<T>, Config<T>},
		Recovery: pallet_recovery::{Module, Call, Storage, Event<T>},
		Vesting: pallet_vesting::{Module, Call, Storage, Event<T>, Config<T>},
	}
);

/// The address format for describing accounts.
pub type Address = <Indices as StaticLookup>::Source;
/// Block header type as expected by this runtime.
pub type Header = generic::Header<BlockNumber, BlakeTwo256>;
/// Block type as expected by this runtime.
pub type Block = generic::Block<Header, UncheckedExtrinsic>;
/// A Block signed with a Justification
pub type SignedBlock = generic::SignedBlock<Block>;
/// BlockId type as expected by this runtime.
pub type BlockId = generic::BlockId<Block>;
/// The SignedExtension to the basic transaction logic.
pub type SignedExtra = (
	frame_system::CheckVersion<Runtime>,
	frame_system::CheckGenesis<Runtime>,
	frame_system::CheckEra<Runtime>,
	frame_system::CheckNonce<Runtime>,
	frame_system::CheckWeight<Runtime>,
	pallet_transaction_payment::ChargeTransactionPayment<Runtime>,
	pallet_contracts::CheckBlockGasLimit<Runtime>,
	pallet_staking::LockStakingStatus<Runtime>,
);
/// Unchecked extrinsic type as expected by this runtime.
pub type UncheckedExtrinsic = generic::UncheckedExtrinsic<Address, Call, Signature, SignedExtra>;
/// The payload being signed in transactions.
pub type SignedPayload = generic::SignedPayload<Call, SignedExtra>;
/// Extrinsic type that has already been checked.
pub type CheckedExtrinsic = generic::CheckedExtrinsic<AccountId, Call, SignedExtra>;
/// Executive: handles dispatch to the various modules.
pub type Executive = frame_executive::Executive<Runtime, Block, frame_system::ChainContext<Runtime>, Runtime, AllModules>;

impl_runtime_apis! {
	impl sp_api::Core<Block> for Runtime {
		fn version() -> RuntimeVersion {
			VERSION
		}

		fn execute_block(block: Block) {
			Executive::execute_block(block)
		}

		fn initialize_block(header: &<Block as BlockT>::Header) {
			Executive::initialize_block(header)
		}
	}

	impl sp_api::Metadata<Block> for Runtime {
		fn metadata() -> OpaqueMetadata {
			Runtime::metadata().into()
		}
	}

	impl sp_block_builder::BlockBuilder<Block> for Runtime {
		fn apply_extrinsic(extrinsic: <Block as BlockT>::Extrinsic) -> ApplyExtrinsicResult {
			Executive::apply_extrinsic(extrinsic)
		}

		fn finalize_block() -> <Block as BlockT>::Header {
			Executive::finalize_block()
		}

		fn inherent_extrinsics(data: InherentData) -> Vec<<Block as BlockT>::Extrinsic> {
			data.create_extrinsics()
		}

		fn check_inherents(block: Block, data: InherentData) -> CheckInherentsResult {
			data.check_extrinsics(&block)
		}

		fn random_seed() -> <Block as BlockT>::Hash {
			RandomnessCollectiveFlip::random_seed()
		}
	}

	impl sp_transaction_pool::runtime_api::TaggedTransactionQueue<Block> for Runtime {
		fn validate_transaction(
			source: TransactionSource,
			tx: <Block as BlockT>::Extrinsic,
		) -> TransactionValidity {
			Executive::validate_transaction(source, tx)
		}
	}

	impl sp_offchain::OffchainWorkerApi<Block> for Runtime {
		fn offchain_worker(header: &<Block as BlockT>::Header) {
			Executive::offchain_worker(header)
		}
	}

	impl fg_primitives::GrandpaApi<Block> for Runtime {
		fn grandpa_authorities() -> GrandpaAuthorityList {
			Grandpa::grandpa_authorities()
		}

		fn submit_report_equivocation_extrinsic(
			equivocation_proof: fg_primitives::EquivocationProof<
				<Block as BlockT>::Hash,
				NumberFor<Block>,
			>,
			key_owner_proof: Vec<u8>,
		) -> Option<()> {
			let key_owner_proof = codec::Decode::decode(&mut &key_owner_proof[..]).ok()?;

			Grandpa::submit_report_equivocation_extrinsic(
				equivocation_proof,
				key_owner_proof,
			)
		}
	}

	impl sp_consensus_babe::BabeApi<Block> for Runtime {
		fn configuration() -> sp_consensus_babe::BabeConfiguration {
			// The choice of `c` parameter (where `1 - c` represents the
			// probability of a slot being empty), is done in accordance to the
			// slot duration and expected target block time, for safely
			// resisting network delays of maximum two seconds.
			// <https://research.web3.foundation/en/latest/polkadot/BABE/Babe/#6-practical-results>
			sp_consensus_babe::BabeConfiguration {
				slot_duration: Babe::slot_duration(),
				epoch_length: EpochDuration::get(),
				c: PRIMARY_PROBABILITY,
				genesis_authorities: Babe::authorities(),
				randomness: Babe::randomness(),
				secondary_slots: true,
			}
		}

		fn current_epoch_start() -> sp_consensus_babe::SlotNumber {
			Babe::current_epoch_start()
		}
	}

	impl sp_authority_discovery::AuthorityDiscoveryApi<Block> for Runtime {
		fn authorities() -> Vec<AuthorityDiscoveryId> {
			AuthorityDiscovery::authorities()
		}
	}

	impl frame_system_rpc_runtime_api::AccountNonceApi<Block, AccountId, Index> for Runtime {
		fn account_nonce(account: AccountId) -> Index {
			System::account_nonce(account)
		}
	}

	impl pallet_contracts_rpc_runtime_api::ContractsApi<Block, AccountId, Balance, BlockNumber>
		for Runtime
	{
		fn call(
			origin: AccountId,
			dest: AccountId,
			value: Balance,
			gas_limit: u64,
			input_data: Vec<u8>,
		) -> ContractExecResult {
			let exec_result =
				Contracts::bare_call(origin, dest.into(), value, gas_limit, input_data);
			match exec_result {
				Ok(v) => ContractExecResult::Success {
					status: v.status,
					data: v.data,
				},
				Err(_) => ContractExecResult::Error,
			}
		}

		fn get_storage(
			address: AccountId,
			key: [u8; 32],
		) -> pallet_contracts_primitives::GetStorageResult {
			Contracts::get_storage(address, key)
		}

		fn rent_projection(
			address: AccountId,
		) -> pallet_contracts_primitives::RentProjectionResult<BlockNumber> {
			Contracts::rent_projection(address)
		}
	}

	impl pallet_transaction_payment_rpc_runtime_api::TransactionPaymentApi<
		Block,
		Balance,
		UncheckedExtrinsic,
	> for Runtime {
		fn query_info(uxt: UncheckedExtrinsic, len: u32) -> RuntimeDispatchInfo<Balance> {
			TransactionPayment::query_info(uxt, len)
		}
	}

	impl sp_session::SessionKeys<Block> for Runtime {
		fn generate_session_keys(seed: Option<Vec<u8>>) -> Vec<u8> {
			SessionKeys::generate(seed)
		}

		fn decode_session_keys(
			encoded: Vec<u8>,
		) -> Option<Vec<(Vec<u8>, sp_core::crypto::KeyTypeId)>> {
			SessionKeys::decode_into_raw_public_keys(&encoded)
		}
	}

	impl sp_session::SessionMembership<Block> for Runtime {
		fn generate_session_membership_proof(
			session_key: (sp_core::crypto::KeyTypeId, Vec<u8>),
		) -> Option<sp_session::MembershipProof> {
			use frame_support::traits::KeyOwnerProofSystem;

			Historical::prove(session_key)
		}
	}

	#[cfg(feature = "runtime-benchmarks")]
	impl frame_benchmarking::Benchmark<Block> for Runtime {
		fn dispatch_benchmark(
			module: Vec<u8>,
			extrinsic: Vec<u8>,
			lowest_range_values: Vec<u32>,
			highest_range_values: Vec<u32>,
			steps: Vec<u32>,
			repeat: u32,
		) -> Result<Vec<frame_benchmarking::BenchmarkResults>, sp_runtime::RuntimeString> {
			use frame_benchmarking::Benchmarking;
			// Trying to add benchmarks directly to the Session Pallet caused cyclic dependency issues.
			// To get around that, we separated the Session benchmarks into its own crate, which is why
			// we need these two lines below.
			use pallet_session_benchmarking::Module as SessionBench;
			impl pallet_session_benchmarking::Trait for Runtime {}

			let result = match module.as_slice() {
				b"pallet-balances" | b"balances" => Balances::run_benchmark(
					extrinsic,
					lowest_range_values,
					highest_range_values,
					steps,
					repeat,
				),
				b"pallet-im-online" | b"im-online" => ImOnline::run_benchmark(
					extrinsic,
					lowest_range_values,
					highest_range_values,
					steps,
					repeat,
				),
				b"pallet-identity" | b"identity" => Identity::run_benchmark(
					extrinsic,
					lowest_range_values,
					highest_range_values,
					steps,
					repeat,
				),
				b"pallet-session" | b"session" => SessionBench::<Runtime>::run_benchmark(
					extrinsic,
					lowest_range_values,
					highest_range_values,
					steps,
					repeat,
				),
				b"pallet-staking" | b"staking" => Staking::run_benchmark(
					extrinsic,
					lowest_range_values,
					highest_range_values,
					steps,
					repeat,
				),
				b"pallet-timestamp" | b"timestamp" => Timestamp::run_benchmark(
					extrinsic,
					lowest_range_values,
					highest_range_values,
					steps,
					repeat,
				),
				b"pallet-treasury" | b"treasury" => Treasury::run_benchmark(
					extrinsic,
					lowest_range_values,
					highest_range_values,
					steps,
					repeat,
				),
				b"pallet-vesting" | b"vesting" => Vesting::run_benchmark(
					extrinsic,
					lowest_range_values,
					highest_range_values,
					steps,
					repeat,
				),
				b"pallet-democracy" | b"democracy" => Democracy::run_benchmark(
					extrinsic,
					lowest_range_values,
					highest_range_values,
					steps,
					repeat,
				),
				b"pallet-collective" | b"collective" => Council::run_benchmark(
					extrinsic,
					lowest_range_values,
					highest_range_values,
					steps,
					repeat,
				),
				_ => Err("Benchmark not found for this pallet."),
			};

			result.map_err(|e| e.into())
		}
	}
}

#[cfg(test)]
mod tests {
	use super::*;
	use frame_system::offchain::{SignAndSubmitTransaction, SubmitSignedTransaction};

	#[test]
	fn validate_transaction_submitter_bounds() {
		fn is_submit_signed_transaction<T>() where
			T: SubmitSignedTransaction<
				Runtime,
				Call,
			>,
		{}

		fn is_sign_and_submit_transaction<T>() where
			T: SignAndSubmitTransaction<
				Runtime,
				Call,
				Extrinsic=UncheckedExtrinsic,
				CreateTransaction=Runtime,
				Signer=ImOnlineId,
			>,
		{}

<<<<<<< HEAD
		is_submit_signed_transaction::<SubmitImOnlineTransaction>();
		is_sign_and_submit_transaction::<SubmitImOnlineTransaction>();
=======
		is_submit_signed_transaction::<TransactionSubmitterOf<ImOnlineId>>();
		is_sign_and_submit_transaction::<TransactionSubmitterOf<ImOnlineId>>();
>>>>>>> b6c96a29
	}
}<|MERGE_RESOLUTION|>--- conflicted
+++ resolved
@@ -523,12 +523,6 @@
 	type Call = Call;
 }
 
-<<<<<<< HEAD
-/// A runtime transaction submitter for im-online heartbeat transactions.
-pub type SubmitImOnlineTransaction = TransactionSubmitter<ImOnlineId, Runtime, UncheckedExtrinsic>;
-
-=======
->>>>>>> b6c96a29
 parameter_types! {
 	pub const SessionDuration: BlockNumber = EPOCH_DURATION_IN_SLOTS as _;
 }
@@ -537,11 +531,7 @@
 	type AuthorityId = ImOnlineId;
 	type Event = Event;
 	type Call = Call;
-<<<<<<< HEAD
-	type SubmitTransaction = SubmitImOnlineTransaction;
-=======
 	type SubmitTransaction = TransactionSubmitterOf<Self::AuthorityId>;
->>>>>>> b6c96a29
 	type SessionDuration = SessionDuration;
 	type ReportUnresponsiveness = Offences;
 }
@@ -559,7 +549,7 @@
 	type Call = Call;
 	type HandleEquivocation = pallet_grandpa::EquivocationHandler<
 		Historical,
-		TransactionSubmitter<node_primitives::report::ReporterId, Runtime, UncheckedExtrinsic>,
+		TransactionSubmitterOf<node_primitives::report::ReporterId>,
 		Offences,
 		node_primitives::report::ReporterId,
 	>;
@@ -1019,12 +1009,7 @@
 			>,
 		{}
 
-<<<<<<< HEAD
-		is_submit_signed_transaction::<SubmitImOnlineTransaction>();
-		is_sign_and_submit_transaction::<SubmitImOnlineTransaction>();
-=======
 		is_submit_signed_transaction::<TransactionSubmitterOf<ImOnlineId>>();
 		is_sign_and_submit_transaction::<TransactionSubmitterOf<ImOnlineId>>();
->>>>>>> b6c96a29
 	}
 }
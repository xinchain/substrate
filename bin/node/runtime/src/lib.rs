--- conflicted
+++ resolved
@@ -23,18 +23,18 @@
 use sp_std::prelude::*;
 use frame_support::{
 	construct_runtime, parameter_types, debug,
-<<<<<<< HEAD
-	weights::Weight,
-	traits::{Currency, Imbalance, KeyOwnerProofSystem, OnUnbalanced, Randomness},
+// <<<<<<< HEAD
+	weights::{Weight, RuntimeDbWeight},
+	traits::{Currency, Imbalance, KeyOwnerProofSystem, OnUnbalanced, Randomness, LockIdentifier},
 };
 use sp_core::{
 	crypto::KeyTypeId,
 	u32_trait::{_1, _2, _3, _4},
 	OpaqueMetadata,
-=======
-	weights::{Weight, RuntimeDbWeight},
-	traits::{Currency, Randomness, OnUnbalanced, Imbalance, LockIdentifier},
->>>>>>> a516cf29
+// =======
+// 	weights::{Weight, RuntimeDbWeight},
+// 	traits::{Currency, Randomness, OnUnbalanced, Imbalance, LockIdentifier},
+// >>>>>>> master
 };
 pub use node_primitives::{AccountId, Signature};
 use node_primitives::{AccountIndex, Balance, BlockNumber, Hash, Index, Moment};
@@ -58,11 +58,10 @@
 use sp_authority_discovery::AuthorityId as AuthorityDiscoveryId;
 use pallet_transaction_payment_rpc_runtime_api::RuntimeDispatchInfo;
 use pallet_contracts_rpc_runtime_api::ContractExecResult;
-<<<<<<< HEAD
+// <<<<<<< HEAD
 use pallet_session::{historical as pallet_session_historical};
-use frame_system::offchain::TransactionSubmitter;
-=======
->>>>>>> a516cf29
+// =======
+// >>>>>>> master
 use sp_inherents::{InherentData, CheckInherentsResult};
 
 #[cfg(any(feature = "std", test))]
@@ -86,55 +85,6 @@
 #[cfg(feature = "std")]
 include!(concat!(env!("OUT_DIR"), "/wasm_binary.rs"));
 
-<<<<<<< HEAD
-/// A transaction submitter with the given key type.
-pub type TransactionSubmitterOf<KeyType> = TransactionSubmitter<KeyType, Runtime, UncheckedExtrinsic>;
-
-/// Submits transaction with the node's public and signature type. Adheres to the signed extension
-/// format of the chain.
-impl frame_system::offchain::CreateTransaction<Runtime, UncheckedExtrinsic> for Runtime {
-	type Public = <Signature as traits::Verify>::Signer;
-	type Signature = Signature;
-
-	fn create_transaction<TSigner: frame_system::offchain::Signer<Self::Public, Self::Signature>>(
-		call: Call,
-		public: Self::Public,
-		account: AccountId,
-		index: Index,
-	) -> Option<(Call, <UncheckedExtrinsic as traits::Extrinsic>::SignaturePayload)> {
-		// take the biggest period possible.
-		let period = BlockHashCount::get()
-			.checked_next_power_of_two()
-			.map(|c| c / 2)
-			.unwrap_or(2) as u64;
-		let current_block = System::block_number()
-			.saturated_into::<u64>()
-			// The `System::block_number` is initialized with `n+1`,
-			// so the actual block number is `n`.
-			.saturating_sub(1);
-		let tip = 0;
-		let extra: SignedExtra = (
-			frame_system::CheckVersion::<Runtime>::new(),
-			frame_system::CheckGenesis::<Runtime>::new(),
-			frame_system::CheckEra::<Runtime>::from(generic::Era::mortal(period, current_block)),
-			frame_system::CheckNonce::<Runtime>::from(index),
-			frame_system::CheckWeight::<Runtime>::new(),
-			pallet_transaction_payment::ChargeTransactionPayment::<Runtime>::from(tip),
-			Default::default(),
-			Default::default(),
-		);
-		let raw_payload = SignedPayload::new(call, extra).map_err(|e| {
-			debug::warn!("Unable to create signed payload: {:?}", e);
-		}).ok()?;
-		let signature = TSigner::sign(public, &raw_payload)?;
-		let address = Indices::unlookup(account);
-		let (call, extra, _) = raw_payload.deconstruct();
-		Some((call, (address, signature, extra)))
-	}
-}
-
-=======
->>>>>>> a516cf29
 /// Runtime version.
 pub const VERSION: RuntimeVersion = RuntimeVersion {
 	spec_name: create_runtime_str!("node"),
@@ -590,6 +540,7 @@
 			frame_system::CheckNonce::<Runtime>::from(nonce),
 			frame_system::CheckWeight::<Runtime>::new(),
 			pallet_transaction_payment::ChargeTransactionPayment::<Runtime>::from(tip),
+			pallet_grandpa::ValidateEquivocationReport::<Runtime>::new(),
 		);
 		let raw_payload = SignedPayload::new(call, extra).map_err(|e| {
 			debug::warn!("Unable to create signed payload: {:?}", e);
@@ -645,11 +596,12 @@
 		Vec<u8>,
 	)>>::IdentificationTuple;
 
-	type HandleEquivocation = pallet_grandpa::EquivocationHandler<
-		Self::KeyOwnerIdentification,
-		TransactionSubmitterOf<node_primitives::report::ReporterId>,
-		Offences,
-	>;
+	type HandleEquivocation = ();
+	// type HandleEquivocation = pallet_grandpa::EquivocationHandler<
+	// 	Self::KeyOwnerIdentification,
+	// 	TransactionSubmitterOf<node_primitives::report::ReporterId>,
+	// 	Offences,
+	// >;
 }
 
 parameter_types! {
@@ -799,11 +751,7 @@
 	frame_system::CheckNonce<Runtime>,
 	frame_system::CheckWeight<Runtime>,
 	pallet_transaction_payment::ChargeTransactionPayment<Runtime>,
-<<<<<<< HEAD
-	pallet_contracts::CheckBlockGasLimit<Runtime>,
 	pallet_grandpa::ValidateEquivocationReport<Runtime>,
-=======
->>>>>>> a516cf29
 );
 /// Unchecked extrinsic type as expected by this runtime.
 pub type UncheckedExtrinsic = generic::UncheckedExtrinsic<Address, Call, Signature, SignedExtra>;

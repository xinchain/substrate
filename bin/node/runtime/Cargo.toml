[package]
name = "node-runtime"
version = "2.0.0"
authors = ["Parity Technologies <admin@parity.io>"]
edition = "2018"
build = "build.rs"

[dependencies]
# third-party dependencies
codec = { package = "parity-scale-codec", version = "1.0.6", default-features = false, features = ["derive"] }
integer-sqrt = { version = "0.1.2" }
safe-mix = { version = "1.0", default-features = false }
rustc-hex = { version = "2.0", optional = true }
serde = { version = "1.0.102", optional = true }

# primitives
<<<<<<< HEAD
app-crypto = { package = "substrate-application-crypto", path = "../../../primitives/application-crypto", default-features = false }
authority-discovery-primitives = { package = "substrate-authority-discovery-primitives", path = "../../../primitives/authority-discovery", default-features = false }
babe-primitives = { package = "substrate-consensus-babe-primitives", path = "../../../primitives/consensus/babe", default-features = false }
block-builder-api = { package = "substrate-block-builder-runtime-api", path = "../../../primitives/block-builder/runtime-api", default-features = false}
inherents = { package = "substrate-inherents", path = "../../../primitives/inherents", default-features = false }
=======
authority-discovery-primitives = { package = "sp-authority-discovery", path = "../../../primitives/authority-discovery", default-features = false }
babe-primitives = { package = "sp-consensus-babe", path = "../../../primitives/consensus/babe", default-features = false }
block-builder-api = { package = "sp-block-builder", path = "../../../primitives/block-builder/runtime-api", default-features = false}
inherents = { package = "sp-inherents", path = "../../../primitives/inherents", default-features = false }
>>>>>>> 2b80f06b
node-primitives = { path = "../primitives", default-features = false }
offchain-primitives = { package = "sp-offchain", path = "../../../primitives/offchain", default-features = false }
primitives = { package = "sp-core",  path = "../../../primitives/core", default-features = false }
sp-std = { path = "../../../primitives/std", default-features = false }
sp-api = { path = "../../../primitives/sr-api", default-features = false }
sp-runtime = { path = "../../../primitives/runtime", default-features = false }
sp-staking = { path = "../../../primitives/sr-staking-primitives", default-features = false }
sp-keyring = { path = "../../../primitives/keyring", optional = true }
sp-session = { path = "../../../primitives/session", default-features = false }
sp-transaction-pool = { package = "sp-transaction-pool-api", path = "../../../primitives/transaction-pool", default-features = false }
version = { package = "sp-version", path = "../../../primitives/sr-version", default-features = false }

# frame dependencies
authority-discovery = { package = "pallet-authority-discovery", path = "../../../frame/authority-discovery", default-features = false }
authorship = { package = "pallet-authorship", path = "../../../frame/authorship", default-features = false }
babe = { package = "pallet-babe", path = "../../../frame/babe", default-features = false }
balances = { package = "pallet-balances", path = "../../../frame/balances", default-features = false }
collective = { package = "pallet-collective", path = "../../../frame/collective", default-features = false }
contracts = { package = "pallet-contracts", path = "../../../frame/contracts", default-features = false }
contracts-rpc-runtime-api = { package = "pallet-contracts-rpc-runtime-api", path = "../../../frame/contracts/rpc/runtime-api/", default-features = false }
democracy = { package = "pallet-democracy", path = "../../../frame/democracy", default-features = false }
elections-phragmen = { package = "pallet-elections-phragmen", path = "../../../frame/elections-phragmen", default-features = false }
executive = { package = "frame-executive", path = "../../../frame/executive", default-features = false }
finality-tracker = { package = "pallet-finality-tracker", path = "../../../frame/finality-tracker", default-features = false }
grandpa = { package = "pallet-grandpa", path = "../../../frame/grandpa", default-features = false }
im-online = { package = "pallet-im-online", path = "../../../frame/im-online", default-features = false }
indices = { package = "pallet-indices", path = "../../../frame/indices", default-features = false }
membership = { package = "pallet-membership", path = "../../../frame/membership", default-features = false }
nicks = { package = "pallet-nicks", path = "../../../frame/nicks", default-features = false }
offences = { package = "pallet-offences", path = "../../../frame/offences", default-features = false }
randomness-collective-flip = { package = "pallet-randomness-collective-flip", path = "../../../frame/randomness-collective-flip", default-features = false }
session = { package = "pallet-session", path = "../../../frame/session", default-features = false, features = ["historical"] }
staking = { package = "pallet-staking", path = "../../../frame/staking", default-features = false, features = ["migrate"] }
pallet-staking-reward-curve = { path = "../../../frame/staking/reward-curve"}
sudo = { package = "pallet-sudo", path = "../../../frame/sudo", default-features = false }
support = { package = "frame-support", path = "../../../frame/support", default-features = false }
system = { package = "frame-system", path = "../../../frame/system", default-features = false }
system-rpc-runtime-api = { package = "frame-system-rpc-runtime-api", path = "../../../frame/system/rpc/runtime-api/", default-features = false }
timestamp = { package = "pallet-timestamp", path = "../../../frame/timestamp", default-features = false }
treasury = { package = "pallet-treasury", path = "../../../frame/treasury", default-features = false }
utility = { package = "frame-utility", path = "../../../frame/utility", default-features = false }
transaction-payment = { package = "pallet-transaction-payment", path = "../../../frame/transaction-payment", default-features = false }
transaction-payment-rpc-runtime-api = { package = "pallet-transaction-payment-rpc-runtime-api", path = "../../../frame/transaction-payment/rpc/runtime-api/", default-features = false }

[build-dependencies]
wasm-builder-runner = { package = "substrate-wasm-builder-runner", path = "../../../client/utils/wasm-builder-runner", version = "1.0.4" }

[dev-dependencies]
runtime_io = { package = "sp-io", path = "../../../primitives/sr-io" }

[features]
default = ["std"]
std = [
	"app-crypto/std",
	"authority-discovery-primitives/std",
	"authority-discovery/std",
	"authorship/std",
	"babe-primitives/std",
	"babe/std",
	"balances/std",
	"block-builder-api/std",
	"codec/std",
	"collective/std",
	"contracts-rpc-runtime-api/std",
	"contracts/std",
	"democracy/std",
	"elections-phragmen/std",
	"executive/std",
	"finality-tracker/std",
	"grandpa/std",
	"im-online/std",
	"indices/std",
	"inherents/std",
	"membership/std",
	"nicks/std",
	"node-primitives/std",
	"offchain-primitives/std",
	"offences/std",
	"primitives/std",
	"randomness-collective-flip/std",
	"sp-std/std",
	"rustc-hex",
	"safe-mix/std",
	"serde",
	"session/std",
	"sp-api/std",
	"sp-runtime/std",
	"sp-staking/std",
	"staking/std",
	"sp-keyring",
	"sp-session/std",
	"sudo/std",
	"support/std",
	"system-rpc-runtime-api/std",
	"system/std",
	"timestamp/std",
	"transaction-payment-rpc-runtime-api/std",
	"transaction-payment/std",
	"treasury/std",
	"sp-transaction-pool/std",
	"utility/std",
	"version/std",
]<|MERGE_RESOLUTION|>--- conflicted
+++ resolved
@@ -14,27 +14,20 @@
 serde = { version = "1.0.102", optional = true }
 
 # primitives
-<<<<<<< HEAD
-app-crypto = { package = "substrate-application-crypto", path = "../../../primitives/application-crypto", default-features = false }
-authority-discovery-primitives = { package = "substrate-authority-discovery-primitives", path = "../../../primitives/authority-discovery", default-features = false }
-babe-primitives = { package = "substrate-consensus-babe-primitives", path = "../../../primitives/consensus/babe", default-features = false }
-block-builder-api = { package = "substrate-block-builder-runtime-api", path = "../../../primitives/block-builder/runtime-api", default-features = false}
-inherents = { package = "substrate-inherents", path = "../../../primitives/inherents", default-features = false }
-=======
+app-crypto = { package = "sc-application-crypto", path = "../../../primitives/application-crypto", default-features = false }
 authority-discovery-primitives = { package = "sp-authority-discovery", path = "../../../primitives/authority-discovery", default-features = false }
 babe-primitives = { package = "sp-consensus-babe", path = "../../../primitives/consensus/babe", default-features = false }
 block-builder-api = { package = "sp-block-builder", path = "../../../primitives/block-builder/runtime-api", default-features = false}
 inherents = { package = "sp-inherents", path = "../../../primitives/inherents", default-features = false }
->>>>>>> 2b80f06b
 node-primitives = { path = "../primitives", default-features = false }
 offchain-primitives = { package = "sp-offchain", path = "../../../primitives/offchain", default-features = false }
 primitives = { package = "sp-core",  path = "../../../primitives/core", default-features = false }
 sp-std = { path = "../../../primitives/std", default-features = false }
 sp-api = { path = "../../../primitives/sr-api", default-features = false }
 sp-runtime = { path = "../../../primitives/runtime", default-features = false }
+sp-session = { path = "../../../primitives/session", default-features = false }
 sp-staking = { path = "../../../primitives/sr-staking-primitives", default-features = false }
 sp-keyring = { path = "../../../primitives/keyring", optional = true }
-sp-session = { path = "../../../primitives/session", default-features = false }
 sp-transaction-pool = { package = "sp-transaction-pool-api", path = "../../../primitives/transaction-pool", default-features = false }
 version = { package = "sp-version", path = "../../../primitives/sr-version", default-features = false }
 
@@ -113,10 +106,10 @@
 	"session/std",
 	"sp-api/std",
 	"sp-runtime/std",
+	"sp-session/std",
 	"sp-staking/std",
 	"staking/std",
 	"sp-keyring",
-	"sp-session/std",
 	"sudo/std",
 	"support/std",
 	"system-rpc-runtime-api/std",

// Copyright 2018-2019 Parity Technologies (UK) Ltd.
// This file is part of Substrate.

// Substrate is free software: you can redistribute it and/or modify
// it under the terms of the GNU General Public License as published by
// the Free Software Foundation, either version 3 of the License, or
// (at your option) any later version.

// Substrate is distributed in the hope that it will be useful,
// but WITHOUT ANY WARRANTY; without even the implied warranty of
// MERCHANTABILITY or FITNESS FOR A PARTICULAR PURPOSE.  See the
// GNU General Public License for more details.

// You should have received a copy of the GNU General Public License
// along with Substrate. If not, see <http://www.gnu.org/licenses/>.

use super::{CodeHash, Config, ContractAddressFor, Event, RawEvent, Trait,
	TrieId, BalanceOf, ContractInfo};
use crate::account_db::{AccountDb, DirectAccountDb, OverlayAccountDb};
use crate::gas::{Gas, GasMeter, Token, approx_gas_for_balance};
use crate::rent;

use rstd::prelude::*;
use sr_primitives::traits::{Bounded, CheckedAdd, CheckedSub, Zero};
<<<<<<< HEAD
use runtime_io::twox_128;
use support::{
	storage,
	traits::{WithdrawReason, Currency, Time},
};
=======
use support::traits::{WithdrawReason, Currency, Time, Randomness};
>>>>>>> 7adfd837

pub type AccountIdOf<T> = <T as system::Trait>::AccountId;
pub type CallOf<T> = <T as Trait>::Call;
pub type MomentOf<T> = <<T as Trait>::Time as Time>::Moment;
pub type SeedOf<T> = <T as system::Trait>::Hash;
pub type BlockNumberOf<T> = <T as system::Trait>::BlockNumber;

/// A type that represents a topic of an event. At the moment a hash is used.
pub type TopicOf<T> = <T as system::Trait>::Hash;

/// A status code return to the source of a contract call or instantiation indicating success or
/// failure. A code of 0 indicates success and that changes are applied. All other codes indicate
/// failure and that changes are reverted. The particular code in the case of failure is opaque and
/// may be interpreted by the calling contract.
pub type StatusCode = u8;

/// The status code indicating success.
pub const STATUS_SUCCESS: StatusCode = 0;

/// Output of a contract call or instantiation which ran to completion.
#[cfg_attr(test, derive(PartialEq, Eq, Debug))]
pub struct ExecReturnValue {
	pub status: StatusCode,
	pub data: Vec<u8>,
}

impl ExecReturnValue {
	/// Returns whether the call or instantiation exited with a successful status code.
	pub fn is_success(&self) -> bool {
		self.status == STATUS_SUCCESS
	}
}

/// An error indicating some failure to execute a contract call or instantiation. This can include
/// VM-specific errors during execution (eg. division by 0, OOB access, failure to satisfy some
/// precondition of a system call, etc.) or errors with the orchestration (eg. out-of-gas errors, a
/// non-existent destination contract, etc.).
#[cfg_attr(test, derive(Debug))]
pub struct ExecError {
	pub reason: &'static str,
	/// This is an allocated buffer that may be reused. The buffer must be cleared explicitly
	/// before reuse.
	pub buffer: Vec<u8>,
}

pub type ExecResult = Result<ExecReturnValue, ExecError>;

/// Evaluate an expression of type Result<_, &'static str> and either resolve to the value if Ok or
/// wrap the error string into an ExecutionError with the provided buffer and return from the
/// enclosing function. This macro is used instead of .map_err(..)? in order to avoid taking
/// ownership of buffer unless there is an error.
#[macro_export]
macro_rules! try_or_exec_error {
	($e:expr, $buffer:expr) => {
		match $e {
			Ok(val) => val,
			Err(reason) => return Err($crate::exec::ExecError { reason, buffer: $buffer }),
		}
	}
}

pub type StorageKey = [u8; 32];

/// An interface that provides access to the external environment in which the
/// smart-contract is executed.
///
/// This interface is specialized to an account of the executing code, so all
/// operations are implicitly performed on that account.
pub trait Ext {
	type T: Trait;

	/// Returns the storage entry of the executing account by the given `key`.
	///
	/// Returns `None` if the `key` wasn't previously set by `set_storage` or
	/// was deleted.
	fn get_storage(&self, key: &StorageKey) -> Option<Vec<u8>>;

	/// Sets the storage entry by the given key to the specified value. If `value` is `None` then
	/// the storage entry is deleted. Returns an Err if the value size is too large.
	fn set_storage(&mut self, key: StorageKey, value: Option<Vec<u8>>) -> Result<(), &'static str>;

	/// Returns the *runtime* storage entry at the given key
	///
	/// Returns `None` if no storage entry was found at the key
	fn runtime_get_storage(&self, key: &[u8]) -> Option<Vec<u8>>;

	/// Instantiate a contract from the given code.
	///
	/// The newly created account will be associated with `code`. `value` specifies the amount of value
	/// transferred from this to the newly created account (also known as endowment).
	fn instantiate(
		&mut self,
		code: &CodeHash<Self::T>,
		value: BalanceOf<Self::T>,
		gas_meter: &mut GasMeter<Self::T>,
		input_data: Vec<u8>,
	) -> Result<(AccountIdOf<Self::T>, ExecReturnValue), ExecError>;

	/// Call (possibly transferring some amount of funds) into the specified account.
	fn call(
		&mut self,
		to: &AccountIdOf<Self::T>,
		value: BalanceOf<Self::T>,
		gas_meter: &mut GasMeter<Self::T>,
		input_data: Vec<u8>,
	) -> ExecResult;

	/// Notes a call dispatch.
	fn note_dispatch_call(&mut self, call: CallOf<Self::T>);

	/// Notes a restoration request.
	fn note_restore_to(
		&mut self,
		dest: AccountIdOf<Self::T>,
		code_hash: CodeHash<Self::T>,
		rent_allowance: BalanceOf<Self::T>,
		delta: Vec<StorageKey>,
	);

	/// Returns a reference to the account id of the caller.
	fn caller(&self) -> &AccountIdOf<Self::T>;

	/// Returns a reference to the account id of the current contract.
	fn address(&self) -> &AccountIdOf<Self::T>;

	/// Returns the balance of the current contract.
	///
	/// The `value_transferred` is already added.
	fn balance(&self) -> BalanceOf<Self::T>;

	/// Returns the value transferred along with this call or as endowment.
	fn value_transferred(&self) -> BalanceOf<Self::T>;

	/// Returns a reference to the timestamp of the current block
	fn now(&self) -> &MomentOf<Self::T>;

	/// Returns the minimum balance that is required for creating an account.
	fn minimum_balance(&self) -> BalanceOf<Self::T>;

	/// Returns a random number for the current block with the given subject.
	fn random(&self, subject: &[u8]) -> SeedOf<Self::T>;

	/// Deposit an event with the given topics.
	///
	/// There should not be any duplicates in `topics`.
	fn deposit_event(&mut self, topics: Vec<TopicOf<Self::T>>, data: Vec<u8>);

	/// Set rent allowance of the contract
	fn set_rent_allowance(&mut self, rent_allowance: BalanceOf<Self::T>);

	/// Rent allowance of the contract
	fn rent_allowance(&self) -> BalanceOf<Self::T>;

	/// Returns the current block number.
	fn block_number(&self) -> BlockNumberOf<Self::T>;

	/// Returns the maximum allowed size of a storage item.
	fn max_value_size(&self) -> u32;
}

/// Loader is a companion of the `Vm` trait. It loads an appropriate abstract
/// executable to be executed by an accompanying `Vm` implementation.
pub trait Loader<T: Trait> {
	type Executable;

	/// Load the initializer portion of the code specified by the `code_hash`. This
	/// executable is called upon instantiation.
	fn load_init(&self, code_hash: &CodeHash<T>) -> Result<Self::Executable, &'static str>;
	/// Load the main portion of the code specified by the `code_hash`. This executable
	/// is called for each call to a contract.
	fn load_main(&self, code_hash: &CodeHash<T>) -> Result<Self::Executable, &'static str>;
}

/// A trait that represent a virtual machine.
///
/// You can view a virtual machine as something that takes code, an input data buffer,
/// queries it and/or performs actions on the given `Ext` and optionally
/// returns an output data buffer. The type of code depends on the particular virtual machine.
///
/// Execution of code can end by either implicit termination (that is, reached the end of
/// executable), explicit termination via returning a buffer or termination due to a trap.
pub trait Vm<T: Trait> {
	type Executable;

	fn execute<E: Ext<T = T>>(
		&self,
		exec: &Self::Executable,
		ext: E,
		input_data: Vec<u8>,
		gas_meter: &mut GasMeter<T>,
	) -> ExecResult;
}

#[cfg_attr(test, derive(Debug, PartialEq, Eq))]
#[derive(Copy, Clone)]
pub enum ExecFeeToken {
	/// Base fee charged for a call.
	Call,
	/// Base fee charged for a instantiate.
	Instantiate,
}

impl<T: Trait> Token<T> for ExecFeeToken {
	type Metadata = Config<T>;
	#[inline]
	fn calculate_amount(&self, metadata: &Config<T>) -> Gas {
		match *self {
			ExecFeeToken::Call => metadata.schedule.call_base_cost,
			ExecFeeToken::Instantiate => metadata.schedule.instantiate_base_cost,
		}
	}
}

#[cfg_attr(any(feature = "std", test), derive(Debug, PartialEq, Eq, Clone))]
pub enum DeferredAction<T: Trait> {
	DepositEvent {
		/// A list of topics this event will be deposited with.
		topics: Vec<T::Hash>,
		/// The event to deposit.
		event: Event<T>,
	},
	DispatchRuntimeCall {
		/// The account id of the contract who dispatched this call.
		origin: T::AccountId,
		/// The call to dispatch.
		call: <T as Trait>::Call,
	},
	RestoreTo {
		/// The account id of the contract which is removed during the restoration and transfers
		/// its storage to the restored contract.
		donor: T::AccountId,
		/// The account id of the restored contract.
		dest: T::AccountId,
		/// The code hash of the restored contract.
		code_hash: CodeHash<T>,
		/// The initial rent allowance to set.
		rent_allowance: BalanceOf<T>,
		/// The keys to delete upon restoration.
		delta: Vec<StorageKey>,
	},
}

pub struct ExecutionContext<'a, T: Trait + 'a, V, L> {
	pub parent: Option<&'a ExecutionContext<'a, T, V, L>>,
	pub self_account: T::AccountId,
	pub self_trie_id: Option<TrieId>,
	pub overlay: OverlayAccountDb<'a, T>,
	pub depth: usize,
	pub deferred: Vec<DeferredAction<T>>,
	pub config: &'a Config<T>,
	pub vm: &'a V,
	pub loader: &'a L,
	pub timestamp: MomentOf<T>,
	pub block_number: T::BlockNumber,
}

impl<'a, T, E, V, L> ExecutionContext<'a, T, V, L>
where
	T: Trait,
	L: Loader<T, Executable = E>,
	V: Vm<T, Executable = E>,
{
	/// Create the top level execution context.
	///
	/// The specified `origin` address will be used as `sender` for. The `origin` must be a regular
	/// account (not a contract).
	pub fn top_level(origin: T::AccountId, cfg: &'a Config<T>, vm: &'a V, loader: &'a L) -> Self {
		ExecutionContext {
			parent: None,
			self_trie_id: None,
			self_account: origin,
			overlay: OverlayAccountDb::<T>::new(&DirectAccountDb),
			depth: 0,
			deferred: Vec::new(),
			config: &cfg,
			vm: &vm,
			loader: &loader,
			timestamp: T::Time::now(),
			block_number: <system::Module<T>>::block_number(),
		}
	}

	fn nested<'b, 'c: 'b>(&'c self, dest: T::AccountId, trie_id: Option<TrieId>)
		-> ExecutionContext<'b, T, V, L>
	{
		ExecutionContext {
			parent: Some(self),
			self_trie_id: trie_id,
			self_account: dest,
			overlay: OverlayAccountDb::new(&self.overlay),
			depth: self.depth + 1,
			deferred: Vec::new(),
			config: self.config,
			vm: self.vm,
			loader: self.loader,
			timestamp: self.timestamp.clone(),
			block_number: self.block_number.clone(),
		}
	}

	/// Make a call to the specified address, optionally transferring some funds.
	pub fn call(
		&mut self,
		dest: T::AccountId,
		value: BalanceOf<T>,
		gas_meter: &mut GasMeter<T>,
		input_data: Vec<u8>,
	) -> ExecResult {
		if self.depth == self.config.max_depth as usize {
			return Err(ExecError {
				reason: "reached maximum depth, cannot make a call",
				buffer: input_data,
			});
		}

		if gas_meter
			.charge(self.config, ExecFeeToken::Call)
			.is_out_of_gas()
		{
			return Err(ExecError {
				reason: "not enough gas to pay base call fee",
				buffer: input_data,
			});
		}

		// Assumption: pay_rent doesn't collide with overlay because
		// pay_rent will be done on first call and dest contract and balance
		// cannot be changed before the first call
		let contract_info = rent::pay_rent::<T>(&dest);

		// Calls to dead contracts always fail.
		if let Some(ContractInfo::Tombstone(_)) = contract_info {
			return Err(ExecError {
				reason: "contract has been evicted",
				buffer: input_data,
			});
		};

		let caller = self.self_account.clone();
		let dest_trie_id = contract_info.and_then(|i| i.as_alive().map(|i| i.trie_id.clone()));

		self.with_nested_context(dest.clone(), dest_trie_id, |nested| {
			if value > BalanceOf::<T>::zero() {
				try_or_exec_error!(
					transfer(
						gas_meter,
						TransferCause::Call,
						&caller,
						&dest,
						value,
						nested,
					),
					input_data
				);
			}

			// If code_hash is not none, then the destination account is a live contract, otherwise
			// it is a regular account since tombstone accounts have already been rejected.
			match nested.overlay.get_code_hash(&dest) {
				Some(dest_code_hash) => {
					let executable = try_or_exec_error!(
						nested.loader.load_main(&dest_code_hash),
						input_data
					);
					let output = nested.vm
						.execute(
							&executable,
							nested.new_call_context(caller, value),
							input_data,
							gas_meter,
						)?;

					// Destroy contract if insufficient remaining balance.
					if nested.overlay.get_balance(&dest) < nested.config.existential_deposit {
						let parent = nested.parent
							.expect("a nested execution context must have a parent; qed");
						if parent.is_live(&dest) {
							return Err(ExecError {
								reason: "contract cannot be destroyed during recursive execution",
								buffer: output.data,
							});
						}

						nested.overlay.destroy_contract(&dest);
					}

					Ok(output)
				}
				None => Ok(ExecReturnValue { status: STATUS_SUCCESS, data: Vec::new() }),
			}
		})
	}

	pub fn instantiate(
		&mut self,
		endowment: BalanceOf<T>,
		gas_meter: &mut GasMeter<T>,
		code_hash: &CodeHash<T>,
		input_data: Vec<u8>,
	) -> Result<(T::AccountId, ExecReturnValue), ExecError> {
		if self.depth == self.config.max_depth as usize {
			return Err(ExecError {
				reason: "reached maximum depth, cannot instantiate",
				buffer: input_data,
			});
		}

		if gas_meter
			.charge(self.config, ExecFeeToken::Instantiate)
			.is_out_of_gas()
		{
			return Err(ExecError {
				reason: "not enough gas to pay base instantiate fee",
				buffer: input_data,
			});
		}

		let caller = self.self_account.clone();
		let dest = T::DetermineContractAddress::contract_address_for(
			code_hash,
			&input_data,
			&caller,
		);

		// TrieId has not been generated yet and storage is empty since contract is new.
		let dest_trie_id = None;

		let output = self.with_nested_context(dest.clone(), dest_trie_id, |nested| {
			try_or_exec_error!(
				nested.overlay.instantiate_contract(&dest, code_hash.clone()),
				input_data
			);

			// Send funds unconditionally here. If the `endowment` is below existential_deposit
			// then error will be returned here.
			try_or_exec_error!(
				transfer(
					gas_meter,
					TransferCause::Instantiate,
					&caller,
					&dest,
					endowment,
					nested,
				),
				input_data
			);

			let executable = try_or_exec_error!(
				nested.loader.load_init(&code_hash),
				input_data
			);
			let output = nested.vm
				.execute(
					&executable,
					nested.new_call_context(caller.clone(), endowment),
					input_data,
					gas_meter,
				)?;

			// Error out if insufficient remaining balance.
			if nested.overlay.get_balance(&dest) < nested.config.existential_deposit {
				return Err(ExecError {
					reason: "insufficient remaining balance",
					buffer: output.data,
				});
			}

			// Deposit an instantiation event.
			nested.deferred.push(DeferredAction::DepositEvent {
				event: RawEvent::Instantiated(caller.clone(), dest.clone()),
				topics: Vec::new(),
			});

			Ok(output)
		})?;

		Ok((dest, output))
	}

	fn new_call_context<'b>(&'b mut self, caller: T::AccountId, value: BalanceOf<T>)
		-> CallContext<'b, 'a, T, V, L>
	{
		let timestamp = self.timestamp.clone();
		let block_number = self.block_number.clone();
		CallContext {
			ctx: self,
			caller,
			value_transferred: value,
			timestamp,
			block_number,
		}
	}

	fn with_nested_context<F>(&mut self, dest: T::AccountId, trie_id: Option<TrieId>, func: F)
		-> ExecResult
		where F: FnOnce(&mut ExecutionContext<T, V, L>) -> ExecResult
	{
		let (output, change_set, deferred) = {
			let mut nested = self.nested(dest, trie_id);
			let output = func(&mut nested)?;
			(output, nested.overlay.into_change_set(), nested.deferred)
		};

		if output.is_success() {
			self.overlay.commit(change_set);
			self.deferred.extend(deferred);
		}

		Ok(output)
	}

	/// Returns whether a contract, identified by address, is currently live in the execution
	/// stack, meaning it is in the middle of an execution.
	fn is_live(&self, account: &T::AccountId) -> bool {
		&self.self_account == account ||
			self.parent.map_or(false, |parent| parent.is_live(account))
	}
}

#[cfg_attr(test, derive(Debug, PartialEq, Eq))]
#[derive(Copy, Clone)]
pub enum TransferFeeKind {
	ContractInstantiate,
	AccountCreate,
	Transfer,
}

#[cfg_attr(test, derive(Debug, PartialEq, Eq))]
#[derive(Copy, Clone)]
pub struct TransferFeeToken<Balance> {
	kind: TransferFeeKind,
	gas_price: Balance,
}

impl<T: Trait> Token<T> for TransferFeeToken<BalanceOf<T>> {
	type Metadata = Config<T>;

	#[inline]
	fn calculate_amount(&self, metadata: &Config<T>) -> Gas {
		let balance_fee = match self.kind {
			TransferFeeKind::ContractInstantiate => metadata.contract_account_instantiate_fee,
			TransferFeeKind::AccountCreate => metadata.account_create_fee,
			TransferFeeKind::Transfer => metadata.transfer_fee,
		};
		approx_gas_for_balance(self.gas_price, balance_fee)
	}
}

/// Describes possible transfer causes.
enum TransferCause {
	Call,
	Instantiate,
}

/// Transfer some funds from `transactor` to `dest`.
///
/// All balance changes are performed in the `overlay`.
///
/// This function also handles charging the fee. The fee depends
/// on whether the transfer happening because of contract instantiation
/// (transferring endowment) or because of a transfer via `call`. This
/// is specified using the `cause` parameter.
///
/// NOTE: that the fee is denominated in `BalanceOf<T>` units, but
/// charged in `Gas` from the provided `gas_meter`. This means
/// that the actual amount charged might differ.
///
/// NOTE: that we allow for draining all funds of the contract so it
/// can go below existential deposit, essentially giving a contract
/// the chance to give up it's life.
fn transfer<'a, T: Trait, V: Vm<T>, L: Loader<T>>(
	gas_meter: &mut GasMeter<T>,
	cause: TransferCause,
	transactor: &T::AccountId,
	dest: &T::AccountId,
	value: BalanceOf<T>,
	ctx: &mut ExecutionContext<'a, T, V, L>,
) -> Result<(), &'static str> {
	use self::TransferCause::*;
	use self::TransferFeeKind::*;

	let to_balance = ctx.overlay.get_balance(dest);

	// `would_create` indicates whether the account will be created if this transfer gets executed.
	// This flag is orthogonal to `cause.
	// For example, we can instantiate a contract at the address which already has some funds. In this
	// `would_create` will be `false`. Another example would be when this function is called from `call`,
	// and account with the address `dest` doesn't exist yet `would_create` will be `true`.
	let would_create = to_balance.is_zero();

	let token = {
		let kind: TransferFeeKind = match cause {
			// If this function is called from `Instantiate` routine, then we always
			// charge contract account creation fee.
			Instantiate => ContractInstantiate,

			// Otherwise the fee depends on whether we create a new account or transfer
			// to an existing one.
			Call => if would_create {
				TransferFeeKind::AccountCreate
			} else {
				TransferFeeKind::Transfer
			},
		};
		TransferFeeToken {
			kind,
			gas_price: gas_meter.gas_price(),
		}
	};

	if gas_meter.charge(ctx.config, token).is_out_of_gas() {
		return Err("not enough gas to pay transfer fee");
	}

	// We allow balance to go below the existential deposit here:
	let from_balance = ctx.overlay.get_balance(transactor);
	let new_from_balance = match from_balance.checked_sub(&value) {
		Some(b) => b,
		None => return Err("balance too low to send value"),
	};
	if would_create && value < ctx.config.existential_deposit {
		return Err("value too low to create account");
	}
	T::Currency::ensure_can_withdraw(transactor, value, WithdrawReason::Transfer, new_from_balance)?;

	let new_to_balance = match to_balance.checked_add(&value) {
		Some(b) => b,
		None => return Err("destination balance too high to receive value"),
	};

	if transactor != dest {
		ctx.overlay.set_balance(transactor, new_from_balance);
		ctx.overlay.set_balance(dest, new_to_balance);
		ctx.deferred.push(DeferredAction::DepositEvent {
			event: RawEvent::Transfer(transactor.clone(), dest.clone(), value),
			topics: Vec::new(),
		});
	}

	Ok(())
}

struct CallContext<'a, 'b: 'a, T: Trait + 'b, V: Vm<T> + 'b, L: Loader<T>> {
	ctx: &'a mut ExecutionContext<'b, T, V, L>,
	caller: T::AccountId,
	value_transferred: BalanceOf<T>,
	timestamp: MomentOf<T>,
	block_number: T::BlockNumber,
}

impl<'a, 'b: 'a, T, E, V, L> Ext for CallContext<'a, 'b, T, V, L>
where
	T: Trait + 'b,
	V: Vm<T, Executable = E>,
	L: Loader<T, Executable = E>,
{
	type T = T;

	fn get_storage(&self, key: &StorageKey) -> Option<Vec<u8>> {
		self.ctx.overlay.get_storage(&self.ctx.self_account, self.ctx.self_trie_id.as_ref(), key)
	}

	fn set_storage(&mut self, key: StorageKey, value: Option<Vec<u8>>) -> Result<(), &'static str> {
		if let Some(ref value) = value {
			if self.max_value_size() < value.len() as u32 {
				return Err("value size exceeds maximum");
			}
		}

		self.ctx
			.overlay
			.set_storage(&self.ctx.self_account, key, value);
		Ok(())
	}

	fn runtime_get_storage(&self, key: &[u8]) -> Option<Vec<u8>> {
		storage::hashed::get_raw(&twox_128, key)
	}

	fn instantiate(
		&mut self,
		code_hash: &CodeHash<T>,
		endowment: BalanceOf<T>,
		gas_meter: &mut GasMeter<T>,
		input_data: Vec<u8>,
	) -> Result<(AccountIdOf<T>, ExecReturnValue), ExecError> {
		self.ctx.instantiate(endowment, gas_meter, code_hash, input_data)
	}

	fn call(
		&mut self,
		to: &T::AccountId,
		value: BalanceOf<T>,
		gas_meter: &mut GasMeter<T>,
		input_data: Vec<u8>,
	) -> ExecResult {
		self.ctx.call(to.clone(), value, gas_meter, input_data)
	}

	fn note_dispatch_call(&mut self, call: CallOf<Self::T>) {
		self.ctx.deferred.push(DeferredAction::DispatchRuntimeCall {
			origin: self.ctx.self_account.clone(),
			call,
		});
	}

	fn note_restore_to(
		&mut self,
		dest: AccountIdOf<Self::T>,
		code_hash: CodeHash<Self::T>,
		rent_allowance: BalanceOf<Self::T>,
		delta: Vec<StorageKey>,
	) {
		self.ctx.deferred.push(DeferredAction::RestoreTo {
			donor: self.ctx.self_account.clone(),
			dest,
			code_hash,
			rent_allowance,
			delta,
		});
	}

	fn address(&self) -> &T::AccountId {
		&self.ctx.self_account
	}

	fn caller(&self) -> &T::AccountId {
		&self.caller
	}

	fn balance(&self) -> BalanceOf<T> {
		self.ctx.overlay.get_balance(&self.ctx.self_account)
	}

	fn value_transferred(&self) -> BalanceOf<T> {
		self.value_transferred
	}

	fn random(&self, subject: &[u8]) -> SeedOf<T> {
		T::Randomness::random(subject)
	}

	fn now(&self) -> &MomentOf<T> {
		&self.timestamp
	}

	fn minimum_balance(&self) -> BalanceOf<T> {
		self.ctx.config.existential_deposit
	}

	fn deposit_event(&mut self, topics: Vec<T::Hash>, data: Vec<u8>) {
		self.ctx.deferred.push(DeferredAction::DepositEvent {
			topics,
			event: RawEvent::Contract(self.ctx.self_account.clone(), data),
		});
	}

	fn set_rent_allowance(&mut self, rent_allowance: BalanceOf<T>) {
		self.ctx.overlay.set_rent_allowance(&self.ctx.self_account, rent_allowance)
	}

	fn rent_allowance(&self) -> BalanceOf<T> {
		self.ctx.overlay.get_rent_allowance(&self.ctx.self_account)
			.unwrap_or(<BalanceOf<T>>::max_value()) // Must never be triggered actually
	}

	fn block_number(&self) -> T::BlockNumber { self.block_number }

	fn max_value_size(&self) -> u32 {
		self.ctx.config.max_value_size
	}
}

/// These tests exercise the executive layer.
///
/// In these tests the VM/loader are mocked. Instead of dealing with wasm bytecode they use simple closures.
/// This allows you to tackle executive logic more thoroughly without writing a
/// wasm VM code.
///
/// Because it's the executive layer:
///
/// - no gas meter setup and teardown logic. All balances are *AFTER* gas purchase.
/// - executive layer doesn't alter any storage!
#[cfg(test)]
mod tests {
	use super::{
		BalanceOf, ExecFeeToken, ExecutionContext, Ext, Loader, TransferFeeKind, TransferFeeToken,
		Vm, ExecResult, RawEvent, DeferredAction,
	};
	use crate::{
		account_db::AccountDb, gas::GasMeter, tests::{ExtBuilder, Test},
		exec::{ExecReturnValue, ExecError, STATUS_SUCCESS}, CodeHash, Config,
	};
	use std::{cell::RefCell, rc::Rc, collections::HashMap, marker::PhantomData};
	use assert_matches::assert_matches;

	const ALICE: u64 = 1;
	const BOB: u64 = 2;
	const CHARLIE: u64 = 3;

	impl<'a, T, V, L> ExecutionContext<'a, T, V, L>
		where T: crate::Trait
	{
		fn events(&self) -> Vec<DeferredAction<T>> {
			self.deferred
				.iter()
				.filter(|action| match *action {
					DeferredAction::DepositEvent { .. } => true,
					_ => false,
				})
				.cloned()
				.collect()
		}
	}

	struct MockCtx<'a> {
		ext: &'a mut dyn Ext<T = Test>,
		input_data: Vec<u8>,
		gas_meter: &'a mut GasMeter<Test>,
	}

	#[derive(Clone)]
	struct MockExecutable<'a>(Rc<dyn Fn(MockCtx) -> ExecResult + 'a>);

	impl<'a> MockExecutable<'a> {
		fn new(f: impl Fn(MockCtx) -> ExecResult + 'a) -> Self {
			MockExecutable(Rc::new(f))
		}
	}

	struct MockLoader<'a> {
		map: HashMap<CodeHash<Test>, MockExecutable<'a>>,
		counter: u64,
	}

	impl<'a> MockLoader<'a> {
		fn empty() -> Self {
			MockLoader {
				map: HashMap::new(),
				counter: 0,
			}
		}

		fn insert(&mut self, f: impl Fn(MockCtx) -> ExecResult + 'a) -> CodeHash<Test> {
			// Generate code hashes as monotonically increasing values.
			let code_hash = <Test as system::Trait>::Hash::from_low_u64_be(self.counter);

			self.counter += 1;
			self.map.insert(code_hash, MockExecutable::new(f));
			code_hash
		}
	}

	struct MockVm<'a> {
		_marker: PhantomData<&'a ()>,
	}

	impl<'a> MockVm<'a> {
		fn new() -> Self {
			MockVm { _marker: PhantomData }
		}
	}

	impl<'a> Loader<Test> for MockLoader<'a> {
		type Executable = MockExecutable<'a>;

		fn load_init(&self, code_hash: &CodeHash<Test>) -> Result<Self::Executable, &'static str> {
			self.map
				.get(code_hash)
				.cloned()
				.ok_or_else(|| "code not found")
		}
		fn load_main(&self, code_hash: &CodeHash<Test>) -> Result<Self::Executable, &'static str> {
			self.map
				.get(code_hash)
				.cloned()
				.ok_or_else(|| "code not found")
		}
	}

	impl<'a> Vm<Test> for MockVm<'a> {
		type Executable = MockExecutable<'a>;

		fn execute<E: Ext<T = Test>>(
			&self,
			exec: &MockExecutable,
			mut ext: E,
			input_data: Vec<u8>,
			gas_meter: &mut GasMeter<Test>,
		) -> ExecResult {
			(exec.0)(MockCtx {
				ext: &mut ext,
				input_data,
				gas_meter,
			})
		}
	}

	fn exec_success() -> ExecResult {
		Ok(ExecReturnValue { status: STATUS_SUCCESS, data: Vec::new() })
	}

	#[test]
	fn it_works() {
		let value = Default::default();
		let mut gas_meter = GasMeter::<Test>::with_limit(10000, 1);
		let data = vec![];

		let vm = MockVm::new();

		let test_data = Rc::new(RefCell::new(vec![0usize]));

		let mut loader = MockLoader::empty();
		let exec_ch = loader.insert(|_ctx| {
			test_data.borrow_mut().push(1);
			exec_success()
		});

		ExtBuilder::default().build().execute_with(|| {
			let cfg = Config::preload();
			let mut ctx = ExecutionContext::top_level(ALICE, &cfg, &vm, &loader);
			ctx.overlay.instantiate_contract(&BOB, exec_ch).unwrap();

			assert_matches!(
				ctx.call(BOB, value, &mut gas_meter, data),
				Ok(_)
			);
		});

		assert_eq!(&*test_data.borrow(), &vec![0, 1]);
	}

	#[test]
	fn base_fees() {
		let origin = ALICE;
		let dest = BOB;

		// This test verifies that base fee for call is taken.
		ExtBuilder::default().build().execute_with(|| {
			let vm = MockVm::new();
			let loader = MockLoader::empty();
			let cfg = Config::preload();
			let mut ctx = ExecutionContext::top_level(origin, &cfg, &vm, &loader);
			ctx.overlay.set_balance(&origin, 100);
			ctx.overlay.set_balance(&dest, 0);

			let mut gas_meter = GasMeter::<Test>::with_limit(1000, 1);

			let result = ctx.call(dest, 0, &mut gas_meter, vec![]);
			assert_matches!(result, Ok(_));

			let mut toks = gas_meter.tokens().iter();
			match_tokens!(toks, ExecFeeToken::Call,);
		});

		// This test verifies that base fee for instantiation is taken.
		ExtBuilder::default().build().execute_with(|| {
			let mut loader = MockLoader::empty();
			let code = loader.insert(|_| exec_success());

			let vm = MockVm::new();
			let cfg = Config::preload();
			let mut ctx = ExecutionContext::top_level(origin, &cfg, &vm, &loader);

			ctx.overlay.set_balance(&origin, 100);

			let mut gas_meter = GasMeter::<Test>::with_limit(1000, 1);

			let result = ctx.instantiate(0, &mut gas_meter, &code, vec![]);
			assert_matches!(result, Ok(_));

			let mut toks = gas_meter.tokens().iter();
			match_tokens!(toks, ExecFeeToken::Instantiate,);
		});
	}

	#[test]
	fn transfer_works() {
		// This test verifies that a contract is able to transfer
		// some funds to another account.
		let origin = ALICE;
		let dest = BOB;

		let vm = MockVm::new();
		let loader = MockLoader::empty();

		ExtBuilder::default().build().execute_with(|| {
			let cfg = Config::preload();
			let mut ctx = ExecutionContext::top_level(origin, &cfg, &vm, &loader);
			ctx.overlay.set_balance(&origin, 100);
			ctx.overlay.set_balance(&dest, 0);

			let output = ctx.call(
				dest,
				55,
				&mut GasMeter::<Test>::with_limit(1000, 1),
				vec![],
			).unwrap();

			assert!(output.is_success());
			assert_eq!(ctx.overlay.get_balance(&origin), 45);
			assert_eq!(ctx.overlay.get_balance(&dest), 55);
		});
	}

	#[test]
	fn changes_are_reverted_on_failing_call() {
		// This test verifies that a contract is able to transfer
		// some funds to another account.
		let origin = ALICE;
		let dest = BOB;

		let vm = MockVm::new();
		let mut loader = MockLoader::empty();
		let return_ch = loader.insert(
			|_| Ok(ExecReturnValue { status: 1, data: Vec::new() })
		);

		ExtBuilder::default().build().execute_with(|| {
			let cfg = Config::preload();
			let mut ctx = ExecutionContext::top_level(origin, &cfg, &vm, &loader);
			ctx.overlay.instantiate_contract(&BOB, return_ch).unwrap();
			ctx.overlay.set_balance(&origin, 100);
			ctx.overlay.set_balance(&dest, 0);

			let output = ctx.call(
				dest,
				55,
				&mut GasMeter::<Test>::with_limit(1000, 1),
				vec![],
			).unwrap();

			assert!(!output.is_success());
			assert_eq!(ctx.overlay.get_balance(&origin), 100);
			assert_eq!(ctx.overlay.get_balance(&dest), 0);
		});
	}

	#[test]
	fn transfer_fees() {
		let origin = ALICE;
		let dest = BOB;

		// This test sends 50 units of currency to a non-existent account.
		// This should lead to creation of a new account thus
		// a fee should be charged.
		ExtBuilder::default().existential_deposit(15).build().execute_with(|| {
			let vm = MockVm::new();
			let loader = MockLoader::empty();
			let cfg = Config::preload();
			let mut ctx = ExecutionContext::top_level(origin, &cfg, &vm, &loader);
			ctx.overlay.set_balance(&origin, 100);
			ctx.overlay.set_balance(&dest, 0);

			let mut gas_meter = GasMeter::<Test>::with_limit(1000, 1);

			let result = ctx.call(dest, 50, &mut gas_meter, vec![]);
			assert_matches!(result, Ok(_));

			let mut toks = gas_meter.tokens().iter();
			match_tokens!(
				toks,
				ExecFeeToken::Call,
				TransferFeeToken {
					kind: TransferFeeKind::AccountCreate,
					gas_price: 1u64
				},
			);
		});

		// This one is similar to the previous one but transfer to an existing account.
		// In this test we expect that a regular transfer fee is charged.
		ExtBuilder::default().existential_deposit(15).build().execute_with(|| {
			let vm = MockVm::new();
			let loader = MockLoader::empty();
			let cfg = Config::preload();
			let mut ctx = ExecutionContext::top_level(origin, &cfg, &vm, &loader);
			ctx.overlay.set_balance(&origin, 100);
			ctx.overlay.set_balance(&dest, 15);

			let mut gas_meter = GasMeter::<Test>::with_limit(1000, 1);

			let result = ctx.call(dest, 50, &mut gas_meter, vec![]);
			assert_matches!(result, Ok(_));

			let mut toks = gas_meter.tokens().iter();
			match_tokens!(
				toks,
				ExecFeeToken::Call,
				TransferFeeToken {
					kind: TransferFeeKind::Transfer,
					gas_price: 1u64
				},
			);
		});

		// This test sends 50 units of currency as an endownment to a newly
		// instantiated contract.
		ExtBuilder::default().existential_deposit(15).build().execute_with(|| {
			let mut loader = MockLoader::empty();
			let code = loader.insert(|_| exec_success());

			let vm = MockVm::new();
			let cfg = Config::preload();
			let mut ctx = ExecutionContext::top_level(origin, &cfg, &vm, &loader);

			ctx.overlay.set_balance(&origin, 100);
			ctx.overlay.set_balance(&dest, 15);

			let mut gas_meter = GasMeter::<Test>::with_limit(1000, 1);

			let result = ctx.instantiate(50, &mut gas_meter, &code, vec![]);
			assert_matches!(result, Ok(_));

			let mut toks = gas_meter.tokens().iter();
			match_tokens!(
				toks,
				ExecFeeToken::Instantiate,
				TransferFeeToken {
					kind: TransferFeeKind::ContractInstantiate,
					gas_price: 1u64
				},
			);
		});
	}

	#[test]
	fn balance_too_low() {
		// This test verifies that a contract can't send value if it's
		// balance is too low.
		let origin = ALICE;
		let dest = BOB;

		let vm = MockVm::new();
		let loader = MockLoader::empty();

		ExtBuilder::default().build().execute_with(|| {
			let cfg = Config::preload();
			let mut ctx = ExecutionContext::top_level(origin, &cfg, &vm, &loader);
			ctx.overlay.set_balance(&origin, 0);

			let result = ctx.call(
				dest,
				100,
				&mut GasMeter::<Test>::with_limit(1000, 1),
				vec![],
			);

			assert_matches!(
				result,
				Err(ExecError { reason: "balance too low to send value", buffer: _ })
			);
			assert_eq!(ctx.overlay.get_balance(&origin), 0);
			assert_eq!(ctx.overlay.get_balance(&dest), 0);
		});
	}

	#[test]
	fn output_is_returned_on_success() {
		// Verifies that if a contract returns data with a successful exit status, this data
		// is returned from the execution context.
		let origin = ALICE;
		let dest = BOB;

		let vm = MockVm::new();
		let mut loader = MockLoader::empty();
		let return_ch = loader.insert(
			|_| Ok(ExecReturnValue { status: STATUS_SUCCESS, data: vec![1, 2, 3, 4] })
		);

		ExtBuilder::default().build().execute_with(|| {
			let cfg = Config::preload();
			let mut ctx = ExecutionContext::top_level(origin, &cfg, &vm, &loader);
			ctx.overlay.instantiate_contract(&BOB, return_ch).unwrap();

			let result = ctx.call(
				dest,
				0,
				&mut GasMeter::<Test>::with_limit(1000, 1),
				vec![],
			);

			let output = result.unwrap();
			assert!(output.is_success());
			assert_eq!(output.data, vec![1, 2, 3, 4]);
		});
	}

	#[test]
	fn output_is_returned_on_failure() {
		// Verifies that if a contract returns data with a failing exit status, this data
		// is returned from the execution context.
		let origin = ALICE;
		let dest = BOB;

		let vm = MockVm::new();
		let mut loader = MockLoader::empty();
		let return_ch = loader.insert(
			|_| Ok(ExecReturnValue { status: 1, data: vec![1, 2, 3, 4] })
		);

		ExtBuilder::default().build().execute_with(|| {
			let cfg = Config::preload();
			let mut ctx = ExecutionContext::top_level(origin, &cfg, &vm, &loader);
			ctx.overlay.instantiate_contract(&BOB, return_ch).unwrap();

			let result = ctx.call(
				dest,
				0,
				&mut GasMeter::<Test>::with_limit(1000, 1),
				vec![],
			);

			let output = result.unwrap();
			assert!(!output.is_success());
			assert_eq!(output.data, vec![1, 2, 3, 4]);
		});
	}

	#[test]
	fn input_data_to_call() {
		let vm = MockVm::new();
		let mut loader = MockLoader::empty();
		let input_data_ch = loader.insert(|ctx| {
			assert_eq!(ctx.input_data, &[1, 2, 3, 4]);
			exec_success()
		});

		// This one tests passing the input data into a contract via call.
		ExtBuilder::default().build().execute_with(|| {
			let cfg = Config::preload();
			let mut ctx = ExecutionContext::top_level(ALICE, &cfg, &vm, &loader);
			ctx.overlay.instantiate_contract(&BOB, input_data_ch).unwrap();

			let result = ctx.call(
				BOB,
				0,
				&mut GasMeter::<Test>::with_limit(10000, 1),
				vec![1, 2, 3, 4],
			);
			assert_matches!(result, Ok(_));
		});
	}

	#[test]
	fn input_data_to_instantiate() {
		let vm = MockVm::new();
		let mut loader = MockLoader::empty();
		let input_data_ch = loader.insert(|ctx| {
			assert_eq!(ctx.input_data, &[1, 2, 3, 4]);
			exec_success()
		});

		// This one tests passing the input data into a contract via instantiate.
		ExtBuilder::default().build().execute_with(|| {
			let cfg = Config::preload();
			let mut ctx = ExecutionContext::top_level(ALICE, &cfg, &vm, &loader);

			let result = ctx.instantiate(
				0,
				&mut GasMeter::<Test>::with_limit(10000, 1),
				&input_data_ch,
				vec![1, 2, 3, 4],
			);
			assert_matches!(result, Ok(_));
		});
	}

	#[test]
	fn max_depth() {
		// This test verifies that when we reach the maximal depth creation of an
		// yet another context fails.
		let value = Default::default();
		let reached_bottom = RefCell::new(false);

		let vm = MockVm::new();
		let mut loader = MockLoader::empty();
		let recurse_ch = loader.insert(|ctx| {
			// Try to call into yourself.
			let r = ctx.ext.call(&BOB, 0, ctx.gas_meter, vec![]);

			let mut reached_bottom = reached_bottom.borrow_mut();
			if !*reached_bottom {
				// We are first time here, it means we just reached bottom.
				// Verify that we've got proper error and set `reached_bottom`.
				assert_matches!(
					r,
					Err(ExecError { reason: "reached maximum depth, cannot make a call", buffer: _ })
				);
				*reached_bottom = true;
			} else {
				// We just unwinding stack here.
				assert_matches!(r, Ok(_));
			}

			exec_success()
		});

		ExtBuilder::default().build().execute_with(|| {
			let cfg = Config::preload();
			let mut ctx = ExecutionContext::top_level(ALICE, &cfg, &vm, &loader);
			ctx.overlay.instantiate_contract(&BOB, recurse_ch).unwrap();

			let result = ctx.call(
				BOB,
				value,
				&mut GasMeter::<Test>::with_limit(100000, 1),
				vec![],
			);

			assert_matches!(result, Ok(_));
		});
	}

	#[test]
	fn caller_returns_proper_values() {
		let origin = ALICE;
		let dest = BOB;

		let vm = MockVm::new();

		let witnessed_caller_bob = RefCell::new(None::<u64>);
		let witnessed_caller_charlie = RefCell::new(None::<u64>);

		let mut loader = MockLoader::empty();
		let bob_ch = loader.insert(|ctx| {
			// Record the caller for bob.
			*witnessed_caller_bob.borrow_mut() = Some(*ctx.ext.caller());

			// Call into CHARLIE contract.
			assert_matches!(
				ctx.ext.call(&CHARLIE, 0, ctx.gas_meter, vec![]),
				Ok(_)
			);
			exec_success()
		});
		let charlie_ch = loader.insert(|ctx| {
			// Record the caller for charlie.
			*witnessed_caller_charlie.borrow_mut() = Some(*ctx.ext.caller());
			exec_success()
		});

		ExtBuilder::default().build().execute_with(|| {
			let cfg = Config::preload();

			let mut ctx = ExecutionContext::top_level(origin, &cfg, &vm, &loader);
			ctx.overlay.instantiate_contract(&dest, bob_ch).unwrap();
			ctx.overlay.instantiate_contract(&CHARLIE, charlie_ch).unwrap();

			let result = ctx.call(
				dest,
				0,
				&mut GasMeter::<Test>::with_limit(10000, 1),
				vec![],
			);

			assert_matches!(result, Ok(_));
		});

		assert_eq!(&*witnessed_caller_bob.borrow(), &Some(origin));
		assert_eq!(&*witnessed_caller_charlie.borrow(), &Some(dest));
	}

	#[test]
	fn address_returns_proper_values() {
		let vm = MockVm::new();

		let mut loader = MockLoader::empty();
		let bob_ch = loader.insert(|ctx| {
			// Verify that address matches BOB.
			assert_eq!(*ctx.ext.address(), BOB);

			// Call into charlie contract.
			assert_matches!(
				ctx.ext.call(&CHARLIE, 0, ctx.gas_meter, vec![]),
				Ok(_)
			);
			exec_success()
		});
		let charlie_ch = loader.insert(|ctx| {
			assert_eq!(*ctx.ext.address(), CHARLIE);
			exec_success()
		});

		ExtBuilder::default().build().execute_with(|| {
			let cfg = Config::preload();
			let mut ctx = ExecutionContext::top_level(ALICE, &cfg, &vm, &loader);
			ctx.overlay.instantiate_contract(&BOB, bob_ch).unwrap();
			ctx.overlay.instantiate_contract(&CHARLIE, charlie_ch).unwrap();

			let result = ctx.call(
				BOB,
				0,
				&mut GasMeter::<Test>::with_limit(10000, 1),
				vec![],
			);

			assert_matches!(result, Ok(_));
		});
	}

	#[test]
	fn refuse_instantiate_with_value_below_existential_deposit() {
		let vm = MockVm::new();

		let mut loader = MockLoader::empty();
		let dummy_ch = loader.insert(|_| exec_success());

		ExtBuilder::default().existential_deposit(15).build().execute_with(|| {
			let cfg = Config::preload();
			let mut ctx = ExecutionContext::top_level(ALICE, &cfg, &vm, &loader);

			assert_matches!(
				ctx.instantiate(
					0, // <- zero endowment
					&mut GasMeter::<Test>::with_limit(10000, 1),
					&dummy_ch,
					vec![],
				),
				Err(_)
			);
		});
	}

	#[test]
	fn instantiation_work_with_success_output() {
		let vm = MockVm::new();

		let mut loader = MockLoader::empty();
		let dummy_ch = loader.insert(
			|_| Ok(ExecReturnValue { status: STATUS_SUCCESS, data: vec![80, 65, 83, 83] })
		);

		ExtBuilder::default().existential_deposit(15).build().execute_with(|| {
			let cfg = Config::preload();
			let mut ctx = ExecutionContext::top_level(ALICE, &cfg, &vm, &loader);
			ctx.overlay.set_balance(&ALICE, 1000);

			let instantiated_contract_address = assert_matches!(
				ctx.instantiate(
					100,
					&mut GasMeter::<Test>::with_limit(10000, 1),
					&dummy_ch,
					vec![],
				),
				Ok((address, ref output)) if output.data == vec![80, 65, 83, 83] => address
			);

			// Check that the newly created account has the expected code hash and
			// there are instantiation event.
			assert_eq!(ctx.overlay.get_code_hash(&instantiated_contract_address).unwrap(), dummy_ch);
			assert_eq!(&ctx.events(), &[
				DeferredAction::DepositEvent {
					event: RawEvent::Transfer(ALICE, instantiated_contract_address, 100),
					topics: Vec::new(),
				},
				DeferredAction::DepositEvent {
					event: RawEvent::Instantiated(ALICE, instantiated_contract_address),
					topics: Vec::new(),
				}
			]);
		});
	}

	#[test]
	fn instantiation_fails_with_failing_output() {
		let vm = MockVm::new();

		let mut loader = MockLoader::empty();
		let dummy_ch = loader.insert(
			|_| Ok(ExecReturnValue { status: 1, data: vec![70, 65, 73, 76] })
		);

		ExtBuilder::default().existential_deposit(15).build().execute_with(|| {
			let cfg = Config::preload();
			let mut ctx = ExecutionContext::top_level(ALICE, &cfg, &vm, &loader);
			ctx.overlay.set_balance(&ALICE, 1000);

			let instantiated_contract_address = assert_matches!(
				ctx.instantiate(
					100,
					&mut GasMeter::<Test>::with_limit(10000, 1),
					&dummy_ch,
					vec![],
				),
				Ok((address, ref output)) if output.data == vec![70, 65, 73, 76] => address
			);

			// Check that the account has not been created.
			assert!(ctx.overlay.get_code_hash(&instantiated_contract_address).is_none());
			assert!(ctx.events().is_empty());
		});
	}

	#[test]
	fn instantiation_from_contract() {
		let vm = MockVm::new();

		let mut loader = MockLoader::empty();
		let dummy_ch = loader.insert(|_| exec_success());
		let instantiated_contract_address = Rc::new(RefCell::new(None::<u64>));
		let instantiator_ch = loader.insert({
			let dummy_ch = dummy_ch.clone();
			let instantiated_contract_address = Rc::clone(&instantiated_contract_address);
			move |ctx| {
				// Instantiate a contract and save it's address in `instantiated_contract_address`.
				let (address, output) = ctx.ext.instantiate(
					&dummy_ch,
					15u64,
					ctx.gas_meter,
					vec![]
				).unwrap();

				*instantiated_contract_address.borrow_mut() = address.into();
				Ok(output)
			}
		});

		ExtBuilder::default().existential_deposit(15).build().execute_with(|| {
			let cfg = Config::preload();
			let mut ctx = ExecutionContext::top_level(ALICE, &cfg, &vm, &loader);
			ctx.overlay.set_balance(&ALICE, 1000);
			ctx.overlay.instantiate_contract(&BOB, instantiator_ch).unwrap();

			assert_matches!(
				ctx.call(BOB, 20, &mut GasMeter::<Test>::with_limit(1000, 1), vec![]),
				Ok(_)
			);

			let instantiated_contract_address = instantiated_contract_address.borrow().as_ref().unwrap().clone();

			// Check that the newly created account has the expected code hash and
			// there are instantiation event.
			assert_eq!(ctx.overlay.get_code_hash(&instantiated_contract_address).unwrap(), dummy_ch);
			assert_eq!(&ctx.events(), &[
				DeferredAction::DepositEvent {
					event: RawEvent::Transfer(ALICE, BOB, 20),
					topics: Vec::new(),
				},
				DeferredAction::DepositEvent {
					event: RawEvent::Transfer(BOB, instantiated_contract_address, 15),
					topics: Vec::new(),
				},
				DeferredAction::DepositEvent {
					event: RawEvent::Instantiated(BOB, instantiated_contract_address),
					topics: Vec::new(),
				},
			]);
		});
	}

	#[test]
	fn instantiation_traps() {
		let vm = MockVm::new();

		let mut loader = MockLoader::empty();
		let dummy_ch = loader.insert(
			|_| Err(ExecError { reason: "It's a trap!", buffer: Vec::new() })
		);
		let instantiator_ch = loader.insert({
			let dummy_ch = dummy_ch.clone();
			move |ctx| {
				// Instantiate a contract and save it's address in `instantiated_contract_address`.
				assert_matches!(
					ctx.ext.instantiate(
						&dummy_ch,
						15u64,
						ctx.gas_meter,
						vec![]
					),
					Err(ExecError { reason: "It's a trap!", buffer: _ })
				);

				exec_success()
			}
		});

		ExtBuilder::default().existential_deposit(15).build().execute_with(|| {
			let cfg = Config::preload();
			let mut ctx = ExecutionContext::top_level(ALICE, &cfg, &vm, &loader);
			ctx.overlay.set_balance(&ALICE, 1000);
			ctx.overlay.instantiate_contract(&BOB, instantiator_ch).unwrap();

			assert_matches!(
				ctx.call(BOB, 20, &mut GasMeter::<Test>::with_limit(1000, 1), vec![]),
				Ok(_)
			);

			// The contract wasn't instantiated so we don't expect to see an instantiation
			// event here.
			assert_eq!(&ctx.events(), &[
				DeferredAction::DepositEvent {
					event: RawEvent::Transfer(ALICE, BOB, 20),
					topics: Vec::new(),
				},
			]);
		});
	}

	#[test]
	fn rent_allowance() {
		let vm = MockVm::new();
		let mut loader = MockLoader::empty();
		let rent_allowance_ch = loader.insert(|ctx| {
			assert_eq!(ctx.ext.rent_allowance(), <BalanceOf<Test>>::max_value());
			ctx.ext.set_rent_allowance(10);
			assert_eq!(ctx.ext.rent_allowance(), 10);
			exec_success()
		});

		ExtBuilder::default().build().execute_with(|| {
			let cfg = Config::preload();
			let mut ctx = ExecutionContext::top_level(ALICE, &cfg, &vm, &loader);

			let result = ctx.instantiate(
				0,
				&mut GasMeter::<Test>::with_limit(10000, 1),
				&rent_allowance_ch,
				vec![],
			);
			assert_matches!(result, Ok(_));
		});
	}
}<|MERGE_RESOLUTION|>--- conflicted
+++ resolved
@@ -22,15 +22,11 @@
 
 use rstd::prelude::*;
 use sr_primitives::traits::{Bounded, CheckedAdd, CheckedSub, Zero};
-<<<<<<< HEAD
 use runtime_io::twox_128;
 use support::{
 	storage,
-	traits::{WithdrawReason, Currency, Time},
+	traits::{WithdrawReason, Currency, Time, Randomness},
 };
-=======
-use support::traits::{WithdrawReason, Currency, Time, Randomness};
->>>>>>> 7adfd837
 
 pub type AccountIdOf<T> = <T as system::Trait>::AccountId;
 pub type CallOf<T> = <T as Trait>::Call;

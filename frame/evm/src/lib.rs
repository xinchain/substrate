--- conflicted
+++ resolved
@@ -190,17 +190,12 @@
 
 		fn deposit_event() = default;
 
-<<<<<<< HEAD
 		/// Despoit balance from currency/balances module into EVM.
 		///
 		/// # <weight>
 		/// - O(1)
 		/// # </weight>
-		#[weight = SimpleDispatchInfo::FixedNormal(10_000)]
-=======
-		/// Deposit balance from currency/balances module into EVM.
 		#[weight = SimpleDispatchInfo::FixedNormal(MINIMUM_WEIGHT)]
->>>>>>> 2d8f3b42
 		fn deposit_balance(origin, value: BalanceOf<T>) {
 			let sender = ensure_signed(origin)?;
 
@@ -221,15 +216,11 @@
 		}
 
 		/// Withdraw balance from EVM into currency/balances module.
-<<<<<<< HEAD
 		///
 		/// # <weight>
 		/// - O(1)
 		/// # </weight>
-		#[weight = SimpleDispatchInfo::FixedNormal(10_000)]
-=======
 		#[weight = SimpleDispatchInfo::FixedNormal(MINIMUM_WEIGHT)]
->>>>>>> 2d8f3b42
 		fn withdraw_balance(origin, value: BalanceOf<T>) {
 			let sender = ensure_signed(origin)?;
 			let address = T::ConvertAccountId::convert_account_id(&sender);
@@ -253,15 +244,11 @@
 		}
 
 		/// Issue an EVM call operation. This is similar to a message call transaction in Ethereum.
-<<<<<<< HEAD
 		///
 		/// # <weight>
 		/// - O(1), plus the cost of executing the EVM bytecode.
 		/// # </weight>
-		#[weight = FunctionOf(|(_, _, _, gas_limit, gas_price, _): (&H160, &Vec<u8>, &U256, &u32, &U256, &Option<U256>)| (*gas_price).saturated_into::<Weight>().saturating_mul(*gas_limit), DispatchClass::Normal, true)]
-=======
 		#[weight = FunctionOf(|(_, _, _, gas_limit, gas_price, _): (&H160, &Vec<u8>, &U256, &u32, &U256, &Option<U256>)| (*gas_price).saturated_into::<Weight>().saturating_mul(*gas_limit as Weight), DispatchClass::Normal, true)]
->>>>>>> 2d8f3b42
 		fn call(
 			origin,
 			target: H160,
@@ -292,15 +279,11 @@
 
 		/// Issue an EVM create operation. This is similar to a contract creation transaction in
 		/// Ethereum.
-<<<<<<< HEAD
 		///
 		/// # <weight>
 		/// - O(1), plus the cost of executing the EVM bytecode.
 		/// # </weight>
-		#[weight = FunctionOf(|(_, _, gas_limit, gas_price, _): (&Vec<u8>, &U256, &u32, &U256, &Option<U256>)| (*gas_price).saturated_into::<Weight>().saturating_mul(*gas_limit), DispatchClass::Normal, true)]
-=======
 		#[weight = FunctionOf(|(_, _, gas_limit, gas_price, _): (&Vec<u8>, &U256, &u32, &U256, &Option<U256>)| (*gas_price).saturated_into::<Weight>().saturating_mul(*gas_limit as Weight), DispatchClass::Normal, true)]
->>>>>>> 2d8f3b42
 		fn create(
 			origin,
 			init: Vec<u8>,

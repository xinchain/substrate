--- conflicted
+++ resolved
@@ -187,16 +187,12 @@
 		/// - `prime`: The prime member whose vote sets the default.
 		///
 		/// Requires root origin.
-<<<<<<< HEAD
 		///
 		/// # <weight>
 		/// O(n log n) compute, where n is the number of new members.  One storage access of size
 		/// O(n + m) where m is the number of old members.
 		/// # </weight>
-		#[weight = SimpleDispatchInfo::FixedOperational(100_000)]
-=======
 		#[weight = SimpleDispatchInfo::FixedOperational(100_000_000)]
->>>>>>> 2d8f3b42
 		fn set_members(origin, new_members: Vec<T::AccountId>, prime: Option<T::AccountId>) {
 			ensure_root(origin)?;
 			let mut new_members = new_members;
@@ -209,15 +205,11 @@
 		/// Dispatch a proposal from a member using the `Member` origin.
 		///
 		/// Origin must be a member of the collective.
-<<<<<<< HEAD
 		///
 		/// # <weight>
 		/// - One storage access of size linear in number of members
 		/// # </weight>
-		#[weight = SimpleDispatchInfo::FixedOperational(100_000)]
-=======
 		#[weight = SimpleDispatchInfo::FixedOperational(100_000_000)]
->>>>>>> 2d8f3b42
 		fn execute(origin, proposal: Box<<T as Trait<I>>::Proposal>) {
 			let who = ensure_signed(origin)?;
 			ensure!(Self::is_member(&who), Error::<T, I>::NotMember);
